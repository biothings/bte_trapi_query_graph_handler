import MetaKG from '@biothings-explorer/smartapi-kg';
import path from 'path';
import QueryGraph from './query_graph';
import KnowledgeGraph from './graph/knowledge_graph';
import TrapiResultsAssembler from './results_assembly/query_results';
import InvalidQueryGraphError from './exceptions/invalid_query_graph_error';
import Debug from 'debug';
const debug = Debug('bte:biothings-explorer-trapi:main');
import Graph from './graph/graph';
import EdgeManager from './edge_manager';
import _ from 'lodash';
import QEdge2APIEdgeHandler from './qedge2apiedge';
import { LogEntry, StampedLog } from '@biothings-explorer/utils';
import { promises as fs } from 'fs';
import { getDescendants } from '@biothings-explorer/node-expansion';
import { resolveSRI, SRINodeNormFailure } from 'biomedical_id_resolver';
import InferredQueryHandler from './inferred_mode/inferred_mode';
import PathfinderQueryHandler from './inferred_mode/pathfinder';
import KGNode from './graph/kg_node';
import KGEdge from './graph/kg_edge';
import {
  TrapiAuxGraphCollection,
  TrapiAuxiliaryGraph,
  TrapiQNode,
  TrapiQueryGraph,
  TrapiResponse,
  TrapiResult,
} from './types';
import { QueryHandlerOptions } from '@biothings-explorer/types';
import BTEGraph from './graph/graph';
import QEdge from './query_edge';
import { Telemetry } from '@biothings-explorer/utils';

// Exports for external availability
export * from './types';
export { getTemplates, supportedLookups } from './inferred_mode/template_lookup';
export { default as QEdge } from './query_edge';
export { default as QNode } from './query_node';
export { default as InvalidQueryGraphError } from './exceptions/invalid_query_graph_error';
export * from './qedge2apiedge';

export default class TRAPIQueryHandler {
  logs: StampedLog[];
  options: QueryHandlerOptions;
  includeReasoner: boolean;
  path: string;
  predicatePath: string;
  subclassEdges: { [expandedID: string]: string };
  originalQueryGraph: TrapiQueryGraph;
  bteGraph: BTEGraph;
  knowledgeGraph: KnowledgeGraph;
  trapiResultsAssembler: TrapiResultsAssembler;
  auxGraphs: TrapiAuxGraphCollection;
  finalizedResults: TrapiResult[];
  queryGraph: TrapiQueryGraph;
  constructor(
    options: QueryHandlerOptions = {},
    smartAPIPath: string = undefined,
    predicatesPath: string = undefined,
    includeReasoner = true,
  ) {
    this.logs = [];
    this.options = options;
    this.options.provenanceUsesServiceProvider = this.options.smartAPIID || this.options.teamName ? true : false;
    this.includeReasoner = includeReasoner;
    this.options.resolveOutputIDs =
      typeof this.options.enableIDResolution === 'undefined' ? true : this.options.enableIDResolution;
    this.path = smartAPIPath || path.resolve(__dirname, './smartapi_specs.json');
    this.predicatePath = predicatesPath || path.resolve(__dirname, './predicates.json');
    this.options.apiList && this.findUnregisteredAPIs();
    this.subclassEdges = {};
  }

  async findUnregisteredAPIs() {
    const configListAPIs = this.options.apiList['include'];
    const smartapiRegistry = await fs.readFile(this.path, { encoding: 'utf8' });

    const smartapiIds: string[] = [];
    const inforesIds: string[] = [];
    const unregisteredAPIs: string[] = [];

    // TODO typing for smartapiRegistration
    JSON.parse(smartapiRegistry).hits.forEach((smartapiRegistration) => {
      smartapiIds.push(smartapiRegistration._id);
      inforesIds.push(smartapiRegistration.info?.['x-translator']?.infores);
    });
    configListAPIs.forEach((configListApi) => {
      if (
        smartapiIds.includes(configListApi.id ?? null) === false &&
        inforesIds.includes(configListApi.infores ?? null) === false
      ) {
        unregisteredAPIs.push(configListApi.id ?? configListApi.infores);
        debug(`${configListApi['name']} not found in smartapi registry`);
      }
    });
    return unregisteredAPIs;
  }

  _loadMetaKG(): MetaKG {
    const metaKG = new MetaKG(this.path, this.predicatePath);
    debug(
      `Query options are: ${JSON.stringify({
        ...this.options,
        schema: this.options.schema ? this.options.schema.info.version : 'not included',
      })}`,
    );
    debug(`SmartAPI Specs read from path: ${this.path}`);
    metaKG.constructMetaKGSync(this.includeReasoner, this.options);
    return metaKG;
  }

  createSubclassSupportGraphs(): void {
    const ontologyKnowledgeSourceMapping = {
      GO: 'infores:go',
      DOID: 'infores:disease-ontology',
      MONDO: 'infores:mondo',
      CHEBI: 'infores:chebi',
      HP: 'infores:hpo',
      UMLS: 'infores:umls',
    };

    const qNodesbyOriginalID: { [originalID: string]: Set<string> } = {};
    const originalIDsByPrimaryID: { [primaryID: string]: Set<string> } = {};
    const primaryIDsByOriginalID: { [originalID: string]: string } = {};
    const expandedIDsbyPrimaryID: { [primaryID: string]: Set<string> } = {};
    Object.entries(this.originalQueryGraph.nodes).forEach(([qNodeID, node]) => {
      node.ids?.forEach((id) => {
        if (!Object.keys(qNodesbyOriginalID).includes(id)) {
          qNodesbyOriginalID[id] = new Set();
        }
        qNodesbyOriginalID[id].add(qNodeID);
      });
    });
    Object.values(this.bteGraph.nodes).forEach((node) => {
      Object.keys(qNodesbyOriginalID).forEach((originalID) => {
        if (node.curies.includes(originalID)) {
          if (!originalIDsByPrimaryID[node.primaryCurie]) {
            originalIDsByPrimaryID[node.primaryCurie] = new Set();
          }
          originalIDsByPrimaryID[node.primaryCurie].add(originalID);
          primaryIDsByOriginalID[originalID] = node.primaryCurie;
        }
      });
      Object.keys(this.subclassEdges).forEach((expandedID) => {
        if (node.curies.includes(expandedID)) {
          if (!expandedIDsbyPrimaryID[node.primaryCurie]) {
            expandedIDsbyPrimaryID[node.primaryCurie] = new Set();
          }
          expandedIDsbyPrimaryID[node.primaryCurie].add(expandedID);
        }
      });
    });

    // Create subclass edges for nodes that were expanded
    const nodesToRebind: { [nodeID: string]: { newNode: string; subclassEdgeID: string } } = {};
    Object.keys(this.bteGraph.nodes).forEach((nodeID) => {
      const subclassCuries = [...(expandedIDsbyPrimaryID[nodeID] ?? [])]?.map((expandedID) => [
        this.subclassEdges[expandedID],
        expandedID,
      ]);
      if (!subclassCuries.length) return; // Nothing to rebind
      subclassCuries.forEach(([original, expanded]) => {
        const subject = nodeID;
        const object = primaryIDsByOriginalID[original];
        // Don't keep self-subclass
        if (subject === object) return;
        const subclassEdgeID = `expanded-${subject}-subclass_of-${object}`;
        if (subclassEdgeID in this.bteGraph.edges) return;
        const subclassEdge = new KGEdge(subclassEdgeID, {
          predicate: 'biolink:subclass_of',
          subject,
          object,
        });
        const source = Object.entries(ontologyKnowledgeSourceMapping).find(([prefix]) => {
          return expanded.includes(prefix);
        })[1];
        subclassEdge.addSource([
          { resource_id: source, resource_role: 'primary_knowledge_source' },
          {
            resource_id: this.options.provenanceUsesServiceProvider
              ? 'infores:service-provider-trapi'
              : 'infores:biothings-explorer',
            resource_role: 'aggregator_knowledge_source',
          },
        ]);
        this.bteGraph.edges[subclassEdgeID] = subclassEdge;
        nodesToRebind[subject] = { newNode: object, subclassEdgeID };
      });
    });

    // Create new constructed edges and aux graphs for edges that used subclass edges
    let auxGraphs: { [supportGraphID: string]: TrapiAuxiliaryGraph } = {};
    const edgesToRebind = {};
    const edgesIDsByAuxGraphID = {};
    Object.entries(this.bteGraph.edges).forEach(([edgeID, bteEdge]) => {
      if (edgeID.includes('expanded')) return;
      const supportGraph = [edgeID];
      const [subject, object] = [bteEdge.subject, bteEdge.object].map((edgeNodeID) => {
        if (!nodesToRebind[edgeNodeID]) {
          return edgeNodeID; // nothing to rebind
        }
        supportGraph.push(nodesToRebind[edgeNodeID].subclassEdgeID);
        return nodesToRebind[edgeNodeID].newNode;
      });

      if (supportGraph.length === 1) return; // no subclasses
      const boundEdgeID = `${subject}-${bteEdge.predicate.replace('biolink:', '')}-${object}-via_subclass`;
      let suffix = 0;
      while (Object.keys(auxGraphs).includes(`support${suffix}-${boundEdgeID}`)) {
        suffix += 1;
      }
      const supportGraphID = `support${suffix}-${boundEdgeID}`;
      auxGraphs[supportGraphID] = { edges: supportGraph };
      if (!edgesIDsByAuxGraphID[supportGraphID]) {
        edgesIDsByAuxGraphID[supportGraphID] = new Set();
      }
      edgesIDsByAuxGraphID[supportGraphID].add(boundEdgeID);
      if (!this.bteGraph.edges[boundEdgeID]) {
        const boundEdge = new KGEdge(boundEdgeID, {
          predicate: bteEdge.predicate,
          subject: subject,
          object: object,
        });
        boundEdge.addAdditionalAttributes('biolink:support_graphs', [supportGraphID]);
        boundEdge.addSource([
          {
            resource_id: this.options.provenanceUsesServiceProvider
              ? 'infores:service-provider-trapi'
              : 'infores:biothings-explorer',
            resource_role: 'primary_knowledge_source',
          },
        ]);
        this.bteGraph.edges[boundEdgeID] = boundEdge;
      } else {
        (this.bteGraph.edges[boundEdgeID].attributes['biolink:support_graphs'] as Set<string>).add(supportGraphID);
      }
      edgesToRebind[edgeID] = boundEdgeID;
    });

    const resultBoundEdgesWithAuxGraphs = new Set();
    const fixedResults = this.trapiResultsAssembler.getResults().map((result) => {
      result.node_bindings = Object.fromEntries(
        Object.entries(result.node_bindings).map(([qNodeID, bindings]) => {
          return [
            qNodeID,
            bindings.reduce(
              ({ boundIDs, newBindings }, binding) => {
                if (!nodesToRebind[binding.id]) {
                  if (!boundIDs.has(binding.id)) {
                    newBindings.push(binding);
                    boundIDs.add(binding.id);
                  }
                } else if (!boundIDs.has(nodesToRebind[binding.id].newNode)) {
                  newBindings.push({ id: nodesToRebind[binding.id].newNode });
                  boundIDs.add(nodesToRebind[binding.id].newNode);
                }
                return { boundIDs, newBindings };
              },
              { boundIDs: new Set(), newBindings: [] },
            ).newBindings,
          ];
        }),
      );
      result.analyses[0].edge_bindings = Object.fromEntries(
        Object.entries(result.analyses[0].edge_bindings).map(([qEdgeID, bindings]) => {
          return [
            qEdgeID,
            bindings.reduce(
              ({ boundIDs, newBindings }, binding) => {
                if (!edgesToRebind[binding.id]) {
                  if (!boundIDs.has(binding.id)) {
                    newBindings.push(binding);
                    boundIDs.add(binding.id);
                  }
                } else if (!boundIDs.has(edgesToRebind[binding.id])) {
                  newBindings.push({ id: edgesToRebind[binding.id] });
                  boundIDs.add(edgesToRebind[binding.id]);
                  resultBoundEdgesWithAuxGraphs.add(edgesToRebind[binding.id]);
                }
                return { boundIDs, newBindings };
              },
              { boundIDs: new Set(), newBindings: [] },
            ).newBindings,
          ];
        }),
      );
      return result;
    });

    // Prune unused auxGraphs
    auxGraphs = Object.fromEntries(
      Object.entries(auxGraphs).filter(([auxGraphID]) => {
        return [...edgesIDsByAuxGraphID[auxGraphID]].some((edgeID) => resultBoundEdgesWithAuxGraphs.has(edgeID));
      }),
    );

    this.auxGraphs = auxGraphs;
    this.finalizedResults = fixedResults;
  }

  async addQueryNodes(): Promise<void> {
    const qNodeIDsByOriginalID: Map<string, TrapiQNode> = new Map();
    const curiesToResolve = [
      ...Object.values(this.queryGraph.nodes).reduce((set: Set<string>, qNode) => {
        qNode.ids?.forEach((id) => {
          set.add(id);
          qNodeIDsByOriginalID.set(id, qNode);
        });
        return set;
      }, new Set()),
    ] as string[];
    const resolvedCuries = await resolveSRI({ unknown: curiesToResolve });
    Object.entries(resolvedCuries).forEach(([originalCurie, resolvedEntity]) => {
      if (!this.bteGraph.nodes[resolvedEntity.primaryID]) {
        const category = resolvedEntity.primaryTypes?.[0]
          ? `biolink:${resolvedEntity.primaryTypes[0]}`
          : qNodeIDsByOriginalID.get(originalCurie).categories?.[0];

        this.bteGraph.nodes[resolvedEntity.primaryID] = new KGNode(resolvedEntity.primaryID, {
          primaryCurie: resolvedEntity.primaryID,
          qNodeID: qNodeIDsByOriginalID[originalCurie],
          curies: resolvedEntity.equivalentIDs,
          names: resolvedEntity.labelAliases,
          semanticType: category ? [category] : ['biolink:NamedThing'],
          label: resolvedEntity.label,
        });
      }
    });
  }

  getResponse(): TrapiResponse {
    const results = this.finalizedResults ?? [];
    return {
      description: `Query processed successfully, retrieved ${results.length} results.`,
      schema_version: global.SCHEMA_VERSION,
      biolink_version: global.BIOLINK_VERSION,
      workflow: [{ id: 'lookup' }],
      message: {
        query_graph: this.originalQueryGraph,
        knowledge_graph: this.knowledgeGraph.kg,
        auxiliary_graphs: this.auxGraphs,
        results: results,
      },
      logs: this.logs.map((log) => log.toJSON()),
    };
  }

  /**
   * Set TRAPI Query Graph
   * @param { object } queryGraph - TRAPI Query Graph Object
   */
  setQueryGraph(queryGraph: TrapiQueryGraph): void {
    this.originalQueryGraph = _.cloneDeep(queryGraph);
    this.queryGraph = queryGraph;
    for (const nodeId in queryGraph.nodes) {
      // perform node expansion
      if (queryGraph.nodes[nodeId].ids && !this._queryUsesInferredMode()) {
        const descendantsByCurie: { [curie: string]: string[] } = getDescendants(queryGraph.nodes[nodeId].ids);
        let expanded = Object.values(descendantsByCurie).flat();

        expanded = _.uniq([...queryGraph.nodes[nodeId].ids, ...expanded]);

        let log_msg = `Expanded ids for node ${nodeId}: (${queryGraph.nodes[nodeId].ids.length} ids -> ${expanded.length} ids)`;
        debug(log_msg);
        this.logs.push(new LogEntry('INFO', null, log_msg).getLog());

        const foundExpandedIds = expanded.length > queryGraph.nodes[nodeId].ids.length;

        if (foundExpandedIds) {
          Object.entries(descendantsByCurie).forEach(([curie, descendants]) => {
            descendants.forEach((descendant) => {
              if (queryGraph.nodes[nodeId].ids.includes(descendant)) return;
              this.subclassEdges[descendant] = curie;
            });
          });
        }

        queryGraph.nodes[nodeId].ids = expanded;

        const nodeMissingIsSet = !queryGraph.nodes[nodeId].is_set;

        // make sure is_set is true
        if (foundExpandedIds && nodeMissingIsSet) {
          queryGraph.nodes[nodeId].is_set = true;
          log_msg = `Added is_set:true to node ${nodeId}`;
          debug(log_msg);
          this.logs.push(new LogEntry('INFO', null, log_msg).getLog());
        }
      }
    }
  }

  _initializeResponse(): void {
    this.knowledgeGraph = new KnowledgeGraph(this.options?.apiList?.include);
    this.trapiResultsAssembler = new TrapiResultsAssembler(this.options);
    this.bteGraph = new Graph();
    this.bteGraph.subscribe(this.knowledgeGraph);
  }

  async _processQueryGraph(queryGraph: TrapiQueryGraph): Promise<QEdge[]> {
    try {
      const queryGraphHandler = new QueryGraph(queryGraph, this.options.schema, this._queryIsPathfinder());
      const queryEdges = await queryGraphHandler.calculateEdges();
      this.logs = [...this.logs, ...queryGraphHandler.logs];
      return queryEdges;
    } catch (err) {
      if (err instanceof InvalidQueryGraphError || err instanceof SRINodeNormFailure) {
        throw err;
      } else {
        console.log(err.stack);
        throw new InvalidQueryGraphError();
      }
    }
  }

  async _edgesSupported(qEdges: QEdge[], metaKG: MetaKG): Promise<boolean> {
    if (this.options.dryrun) {
      const log_msg =
        'Running dryrun of query, no API calls will be performed. Actual query execution order may vary based on API responses received.';
      this.logs.push(new LogEntry('INFO', null, log_msg).getLog());
    }

    // _.cloneDeep() is resource-intensive but only runs once per query
    qEdges = _.cloneDeep(qEdges);
    const manager = new EdgeManager(qEdges, metaKG, this.options);
    const qEdgesMissingOps: { [qEdgeID: string]: boolean } = {};
    while (manager.getEdgesNotExecuted()) {
      const currentQEdge = manager.getNext();
      const edgeConverter = new QEdge2APIEdgeHandler([currentQEdge], metaKG);
      const metaXEdges = await edgeConverter.getMetaXEdges(currentQEdge);

      if (this.options.dryrun) {
        const apiNames = [...new Set(metaXEdges.map((metaXEdge) => metaXEdge.association.api_name))];

        let log_msg: string;
        if (currentQEdge.reverse) {
          log_msg = `qEdge ${currentQEdge.id} (reversed): ${currentQEdge.object.categories} > ${currentQEdge.predicate ? `${currentQEdge.predicate} > ` : ''
            }${currentQEdge.subject.categories}`;
        } else {
          log_msg = `qEdge ${currentQEdge.id}: ${currentQEdge.subject.categories} > ${currentQEdge.predicate ? `${currentQEdge.predicate} > ` : ''
            }${currentQEdge.object.categories}`;
        }
        this.logs.push(new LogEntry('INFO', null, log_msg).getLog());

        if (metaXEdges.length) {
          const log_msg_2 = `${metaXEdges.length} total planned queries to following APIs: ${apiNames.join(',')}`;
          this.logs.push(new LogEntry('INFO', null, log_msg_2).getLog());
        }

        metaXEdges.forEach((metaXEdge) => {
          log_msg = `${metaXEdge.association.api_name}: ${metaXEdge.association.input_type} > ${metaXEdge.association.predicate} > ${metaXEdge.association.output_type}`;
          this.logs.push(new LogEntry('DEBUG', null, log_msg).getLog());
        });
      }

      if (!metaXEdges.length) {
        qEdgesMissingOps[currentQEdge.id] = currentQEdge.reverse;
      }
      // assume results so next edge may be reversed or not
      currentQEdge.executed = true;

      //use # of APIs as estimate of # of records
      if (metaXEdges.length) {
        if (currentQEdge.reverse) {
          currentQEdge.subject.entity_count = currentQEdge.object.entity_count * metaXEdges.length;
        } else {
          currentQEdge.object.entity_count = currentQEdge.subject.entity_count * metaXEdges.length;
        }
      } else {
        currentQEdge.object.entity_count = 1;
        currentQEdge.subject.entity_count = 1;
      }
    }

    const len = Object.keys(qEdgesMissingOps).length;
    // this.logs = [...this.logs, ...manager.logs];
    const qEdgesToLog = Object.entries(qEdgesMissingOps).map(([qEdge, reversed]) => {
      return reversed ? `(reversed ${qEdge})` : `(${qEdge})`;
    });
    const qEdgesLogStr = qEdgesToLog.length > 1 ? `[${qEdgesToLog.join(', ')}]` : `${qEdgesToLog.join(', ')}`;
    if (len > 0) {
      const terminateLog = `Query Edge${len !== 1 ? 's' : ''} ${qEdgesLogStr} ${len !== 1 ? 'have' : 'has'
        } no MetaKG edges. Your query terminates.`;
      debug(terminateLog);
      this.logs.push(new LogEntry('WARNING', null, terminateLog).getLog());
      return false;
    } else {
      if (this.options.dryrun) {
        return false;
      }
      return true;
    }
  }

  _queryIsPathfinder(): boolean {
    const inferredEdgeCount = Object.values(this.queryGraph.edges).reduce((i, edge) => i + (edge.knowledge_type === 'inferred' ? 1 : 0), 0);
    const pinnedNodes = Object.values(this.queryGraph.nodes).reduce((i, node) => i + (node.ids?.length > 0 ? 1 : 0), 0);
    return inferredEdgeCount === 3 && pinnedNodes == 2 && Object.keys(this.queryGraph.edges).length === 3 && Object.keys(this.queryGraph.nodes).length === 3;
  }

  _queryUsesInferredMode(): boolean {
    const inferredEdge = Object.values(this.queryGraph.edges).some((edge) => edge.knowledge_type === 'inferred');
    return inferredEdge;
  }

  _queryIsOneHop(): boolean {
    const oneHop = Object.keys(this.queryGraph.edges).length === 1;
    return oneHop;
  }

  async _handlePathfinder(): Promise<void> {
    // TODO: make unit tests
    // TODO: add spans in the class
    const pathfinderHandler = new PathfinderQueryHandler(this.logs, this.queryGraph, this);
    const pathfinderResponse = await pathfinderHandler.query();

    if (pathfinderResponse) {
        this.getResponse = () => pathfinderResponse;
    }
  }

  async _handleInferredEdges(): Promise<void> {
    if (!this._queryIsOneHop()) {
      const message = 'Inferred Mode edges are only supported in single-edge queries. Your query terminates.';
      debug(message);
      this.logs.push(new LogEntry('WARNING', null, message).getLog());
      return;
    }
    const inferredQueryHandler = new InferredQueryHandler(
      this,
      this.queryGraph,
      this.logs,
      this.options,
      this.path,
      this.predicatePath,
      this.includeReasoner
    );
    const inferredQueryResponse = await inferredQueryHandler.query();
    if (inferredQueryResponse) {
      this.getResponse = () => inferredQueryResponse;
    }
  }

  async _checkContraints(): Promise<boolean> {
    const constraints: Set<string> = new Set();
    Object.values(this.queryGraph).forEach((item) => {
      Object.values(item).forEach((element: any) => {
        element.constraints?.forEach((constraint: { name: string }) => constraints.add(constraint.name));
        element.attribute_constraints?.forEach((constraint: { name: string }) => constraints.add(constraint.name));
        // element.qualifier_constraints?.forEach((constraint) => constraints.add(constraint.name));
      });
    });
    if (constraints.size) {
      this.logs.push(
        new LogEntry(
          'ERROR',
          'UnsupportedAttributeConstraint',
          `Unsupported Attribute Constraints: [${[...constraints].join(', ')}]`,
        ).getLog(),
      );
      this.logs.push(
        new LogEntry(
          'ERROR',
          null,
          `BTE does not currently support any type of constraint. Your query Terminates.`,
        ).getLog(),
      );
      return true;
    }
  }

  getSummaryLog = (
    response: TrapiResponse,
    logs: StampedLog[],
    resultTemplates: number[] = undefined,
  ): StampedLog[] => {
    const KGNodes = Object.keys(response.message.knowledge_graph.nodes).length;
    const kgEdges = Object.keys(response.message.knowledge_graph.edges).length;
    const results = response.message.results.length;
    const resultQueries = logs.filter(({ message, data }) => {
      const correctType = data?.type === 'query' && data?.hits;
      if (resultTemplates) {
        return correctType && resultTemplates.some((queryIndex) => message.includes(`[Template-${queryIndex + 1}]`));
      }
      return correctType;
    }).length;
    const queries = logs.filter(({ data }) => data?.type === 'query').length;
    const query_sources = logs
      .filter(({ message, data }) => {
        const correctType = data?.type === 'query' && data?.hits;
        if (resultTemplates) {
          return correctType && resultTemplates.some((queryIndex) => message.includes(`[Template-${queryIndex + 1}]`));
        }
        return correctType;
      })
      .map(({ data }) => data?.api_name);
    const cache_sources = logs
      .filter(({ message, data }) => {
        const correctType = data?.type === 'cacheHit';
        if (resultTemplates) {
          return correctType && resultTemplates.some((queryIndex) => message.includes(`[Template-${queryIndex + 1}]`));
        }
        return correctType;
      })
      .map(({ data }) => data?.api_names)
      .flat();
    const sources = [...new Set(query_sources.concat(cache_sources))];
    const cached = logs.filter(({ data }) => data?.type === 'cacheHit').length;

    return [
      new LogEntry(
        'INFO',
        null,
        `Execution Summary: (${KGNodes}) nodes / (${kgEdges}) edges / (${results}) results; (${resultQueries}/${queries}) queries${cached ? ` (${cached} cached qEdges)` : ''
<<<<<<< HEAD
        } returned results from(${sources.length}) unique API ${sources.length === 1 ? 's' : ''}`,
=======
        } returned results from(${sources.length}) unique API${sources.length === 1 ? 's' : ''}`,
>>>>>>> 55811eee
      ).getLog(),
      new LogEntry('INFO', null, `APIs: ${sources.join(', ')} `).getLog(),
    ];
  };

  async query(): Promise<void> {
    this._initializeResponse();
    await this.addQueryNodes();

    const span1 = Telemetry.startSpan({ description: 'loadMetaKG' });

    debug('Start to load metakg.');
    const metaKG = this._loadMetaKG();
    if (!metaKG.ops.length) {
      let error: string;
      if (this.options.smartAPIID) {
        error = `Specified SmartAPI ID(${this.options.smartAPIID}) is either invalid or missing.`;
      } else if (this.options.teamName) {
        error = `Specified Team(${this.options.teamName}) is either invalid or missing.`;
      } else {
        error = `Something has gone wrong and the MetaKG is empty.Please try again later.If this persists, please contact the server admin.`;
      }
      this.logs.push(new LogEntry('ERROR', null, error).getLog());
      return;
    }
    debug('MetaKG successfully loaded!');

    span1?.finish();

    if (global.missingAPIs) {
      this.logs.push(
        new LogEntry(
          'WARNING',
          null,
          `The following APIs were unavailable at the time of execution: ${global.missingAPIs
            .map((spec) => spec.info.title)
            .join(', ')}`,
        ).getLog(),
      );
    }

    const queryEdges = await this._processQueryGraph(this.queryGraph);
    // TODO remove this when constraints implemented
    if (await this._checkContraints()) {
      return;
    }
    if ((this.options.smartAPIID || this.options.teamName) && Object.values(this.queryGraph.edges).length > 1) {
      const message = 'smartAPI/team-specific endpoints only support single-edge queries. Your query terminates.';
      this.logs.push(new LogEntry('WARNING', null, message).getLog());
      debug(message);
      return;
    }
    debug(`(3) All edges created ${JSON.stringify(queryEdges)} `);

    if (this._queryIsPathfinder()) {
      const span2 = Telemetry.startSpan({ description: 'pathfinderExecution' });
      await this._handlePathfinder();
      span2?.finish();
      return;
    }

    if (this._queryUsesInferredMode()) {
      const span2 = Telemetry.startSpan({ description: 'creativeExecution' });
      await this._handleInferredEdges();
      span2?.finish();
      return;
    }

    if (!(await this._edgesSupported(queryEdges, metaKG))) {
      return;
    }
    const manager = new EdgeManager(queryEdges, metaKG, this.options);

    const executionSuccess = await manager.executeEdges();
    this.logs = [...this.logs, ...manager.logs];
    if (!executionSuccess) {
      return;
    }

    const span3 = Telemetry.startSpan({ description: 'resultsAssembly' });

    // update query graph
    this.bteGraph.update(manager.getRecords());
    //update query results
    await this.trapiResultsAssembler.update(
      manager.getOrganizedRecords(),
      !(this.options.smartAPIID || this.options.teamName),
    );
    this.logs = [...this.logs, ...this.trapiResultsAssembler.logs];
    // fix subclassing
    this.createSubclassSupportGraphs();
    // prune bteGraph
    this.bteGraph.prune(this.finalizedResults, this.auxGraphs);
    this.bteGraph.notify();

    span3?.finish();

    // check primary knowledge sources
    this.logs = [...this.logs, ...this.bteGraph.checkPrimaryKnowledgeSources(this.knowledgeGraph)];
    // finishing logs
    this.getSummaryLog(this.getResponse(), this.logs).forEach((log) => this.logs.push(log));
    debug(`(14) TRAPI query finished.`);
  }
}<|MERGE_RESOLUTION|>--- conflicted
+++ resolved
@@ -612,11 +612,7 @@
         'INFO',
         null,
         `Execution Summary: (${KGNodes}) nodes / (${kgEdges}) edges / (${results}) results; (${resultQueries}/${queries}) queries${cached ? ` (${cached} cached qEdges)` : ''
-<<<<<<< HEAD
-        } returned results from(${sources.length}) unique API ${sources.length === 1 ? 's' : ''}`,
-=======
         } returned results from(${sources.length}) unique API${sources.length === 1 ? 's' : ''}`,
->>>>>>> 55811eee
       ).getLog(),
       new LogEntry('INFO', null, `APIs: ${sources.join(', ')} `).getLog(),
     ];
