import MetaKG, { SmartAPIQueryResult } from '@biothings-explorer/smartapi-kg';
import path from 'path';
import TrapiResultsAssembler from './results_assembly/query_results';
import { QueryGraph, InvalidQueryGraphError, KGNode, KGEdge, BTEGraph, KnowledgeGraph }  from '@biothings-explorer/types';
import Debug from 'debug';
const debug = Debug('bte:biothings-explorer-trapi:main');
import EdgeManager from './edge_manager';
import _ from 'lodash';
import QEdge2APIEdgeHandler from './qedge2apiedge';
import { LogEntry, StampedLog } from '@biothings-explorer/utils';
import { promises as fs } from 'fs';
import { getDescendants } from '@biothings-explorer/node-expansion';
import { resolveSRI, SRINodeNormFailure } from 'biomedical_id_resolver';
import InferredQueryHandler from './inferred_mode/inferred_mode';
<<<<<<< HEAD
=======
import PathfinderQueryHandler from './inferred_mode/pathfinder';
import KGNode from './graph/kg_node';
import KGEdge from './graph/kg_edge';
>>>>>>> 9bc677dc
import {
  TrapiAuxGraphCollection,
  TrapiAuxiliaryGraph,
  TrapiQNode,
  TrapiQueryGraph,
  TrapiResponse,
  TrapiResult,
} from '@biothings-explorer/types';
import { QueryHandlerOptions, QEdge } from '@biothings-explorer/types';
import { Telemetry } from '@biothings-explorer/utils';
import { enrichTrapiResultsWithPfocrFigures } from './results_assembly/pfocr';
import { SubclassEdges } from './types';

// Exports for external availability
export * from './types';
export { getTemplates, supportedLookups } from './inferred_mode/template_lookup';
<<<<<<< HEAD
=======
export { default as QEdge } from './query_edge';
export { default as QNode } from './query_node';
export { default as InvalidQueryGraphError } from './exceptions/invalid_query_graph_error';
export { default as NotImplementedError } from './exceptions/not_implemented_error';
>>>>>>> 9bc677dc
export * from './qedge2apiedge';

export default class TRAPIQueryHandler {
  logs: StampedLog[];
  options: QueryHandlerOptions;
  includeReasoner: boolean;
  path: string;
  predicatePath: string;
  subclassEdges: SubclassEdges;
  originalQueryGraph: TrapiQueryGraph;
  bteGraph: BTEGraph;
  knowledgeGraph: KnowledgeGraph;
  trapiResultsAssembler: TrapiResultsAssembler;
  auxGraphs: TrapiAuxGraphCollection;
  finalizedResults: TrapiResult[];
  queryGraph: TrapiQueryGraph;
  constructor(
    options: QueryHandlerOptions = {},
    smartAPIPath: string = undefined,
    predicatesPath: string = undefined,
    includeReasoner = true,
  ) {
    this.logs = [];
    this.options = options;
    this.options.provenanceUsesServiceProvider = this.options.smartAPIID || this.options.teamName ? true : false;
    this.includeReasoner = includeReasoner;
    this.options.resolveOutputIDs =
      typeof this.options.enableIDResolution === 'undefined' ? true : this.options.enableIDResolution;
    this.path = smartAPIPath || path.resolve(__dirname, './smartapi_specs.json');
    this.predicatePath = predicatesPath || path.resolve(__dirname, './predicates.json');
    this.options.apiList && this.findUnregisteredAPIs();
    this.subclassEdges = {};
  }

  async findUnregisteredAPIs() {
    const configListAPIs = this.options.apiList['include'];

    let smartapiRegistry: SmartAPIQueryResult;
    if (this.options.smartapi) {
      smartapiRegistry = this.options.smartapi;
    } else {
      const file = await fs.readFile(this.path, 'utf-8');
      smartapiRegistry = JSON.parse(file);
    }

    const smartapiIds: string[] = [];
    const inforesIds: string[] = [];
    const unregisteredAPIs: string[] = [];

    // TODO typing for smartapiRegistration
    smartapiRegistry.hits.forEach((smartapiRegistration) => {
      smartapiIds.push(smartapiRegistration._id);
      inforesIds.push(smartapiRegistration.info?.['x-translator']?.infores);
    });
    configListAPIs.forEach((configListApi) => {
      if (
        smartapiIds.includes(configListApi.id ?? null) === false &&
        inforesIds.includes(configListApi.infores ?? null) === false
      ) {
        unregisteredAPIs.push(configListApi.id ?? configListApi.infores);
        debug(`${configListApi['name']} not found in smartapi registry`);
      }
    });
    return unregisteredAPIs;
  }

  async _loadMetaKG(): Promise<MetaKG> {
    debug(
      `Query options are: ${JSON.stringify({
        ...this.options,
        schema: this.options.schema ? this.options.schema.info.version : 'not included',
<<<<<<< HEAD
        metakg: "",
        smartapi: "",
        apiList: "[omitted]"
=======
        metakg: '',
        smartapi: '',
>>>>>>> 9bc677dc
      })}`,
    );

    if (this.options.metakg) {
      const metaKG = new MetaKG(undefined, undefined, (this.options as any).metakg);
      metaKG.filterKG(this.options);
      return metaKG;
    }

    const metaKG = new MetaKG(this.path, this.predicatePath);
    debug(`SmartAPI Specs read from path: ${this.path}`);
    metaKG.constructMetaKGSync(this.includeReasoner, this.options);
    return metaKG;
  }

  createSubclassSupportGraphs(): void {
    const ontologyKnowledgeSourceMapping = {
      GO: 'infores:go',
      DOID: 'infores:disease-ontology',
      MONDO: 'infores:mondo',
      CHEBI: 'infores:chebi',
      HP: 'infores:hpo',
      UMLS: 'infores:umls',
    };

    const qNodesbyOriginalID: { [originalID: string]: Set<string> } = {};
    const originalIDsByPrimaryID: { [primaryID: string]: Set<string> } = {};
    const primaryIDsByOriginalID: { [originalID: string]: string } = {};
    const expandedIDsbyPrimaryID: { [primaryID: string]: Set<string> } = {};
    Object.entries(this.originalQueryGraph.nodes).forEach(([qNodeID, node]) => {
      node.ids?.forEach((id) => {
        if (!Object.keys(qNodesbyOriginalID).includes(id)) {
          qNodesbyOriginalID[id] = new Set();
        }
        qNodesbyOriginalID[id].add(qNodeID);
      });
    });
    Object.values(this.bteGraph.nodes).forEach((node) => {
      Object.keys(qNodesbyOriginalID).forEach((originalID) => {
        if (node.curies.includes(originalID)) {
          if (!originalIDsByPrimaryID[node.primaryCurie]) {
            originalIDsByPrimaryID[node.primaryCurie] = new Set();
          }
          originalIDsByPrimaryID[node.primaryCurie].add(originalID);
          primaryIDsByOriginalID[originalID] = node.primaryCurie;
        }
      });
      Object.keys(this.subclassEdges).forEach((expandedID) => {
        if (node.curies.includes(expandedID)) {
          if (!expandedIDsbyPrimaryID[node.primaryCurie]) {
            expandedIDsbyPrimaryID[node.primaryCurie] = new Set();
          }
          expandedIDsbyPrimaryID[node.primaryCurie].add(expandedID);
        }
      });
    });

    // Create subclass edges for nodes that were expanded
    const nodesToRebind: { [nodeID: string]: { [qEdgeID: string]: { newNode: string; subclassEdgeID: string } } } = {};
    Object.keys(this.bteGraph.nodes).forEach((nodeID) => {
      const subclassCuries = [];
      expandedIDsbyPrimaryID[nodeID]?.forEach((expandedID) =>
        Object.keys(this.subclassEdges[expandedID]).forEach((parentID) =>
          subclassCuries.push({ original: parentID, expanded: expandedID }),
        ),
      );
      if (!subclassCuries.length) return; // Nothing to rebind
      subclassCuries.forEach(({ original, expanded }) => {
        const subject = nodeID;
        const object = primaryIDsByOriginalID[original];
        // Don't keep self-subclass
        if (subject === object) return;
        const subclassEdgeID = `expanded-${subject}-subclass_of-${object}`;
        if (subclassEdgeID in this.bteGraph.edges) return;
        const subclassEdge = new KGEdge(subclassEdgeID, {
          predicate: 'biolink:subclass_of',
          subject,
          object,
        });
        const source = ontologyKnowledgeSourceMapping[this.subclassEdges[expanded][original].source] ?? 'error-not-provided';
        subclassEdge.addAdditionalAttributes('biolink:knowledge_level', 'knowledge_assertion');
        subclassEdge.addAdditionalAttributes('biolink:agent_type', 'manual_agent');
        subclassEdge.addSource([
          { resource_id: source, resource_role: 'primary_knowledge_source' },
          {
            resource_id: this.options.provenanceUsesServiceProvider
              ? 'infores:service-provider-trapi'
              : 'infores:biothings-explorer',
            resource_role: 'aggregator_knowledge_source',
          },
        ]);
        this.bteGraph.edges[subclassEdgeID] = subclassEdge;
        if (!nodesToRebind[subject]) nodesToRebind[subject] = {};
        this.subclassEdges[expanded][original].qNodes.forEach(
          (qNodeID) => (nodesToRebind[subject][qNodeID] = { newNode: object, subclassEdgeID }),
        );
      });
    });

    // Create new constructed edges and aux graphs for edges that used subclass edges
    let auxGraphs: { [supportGraphID: string]: TrapiAuxiliaryGraph } = {};
    const edgesToRebind: {
      [edgeID: string]: { [originalSubject: string]: { [originalObject: string]: string /* re-bound edge ID */ } };
    } = {};
    const edgesIDsByAuxGraphID = {};
    Object.entries(this.bteGraph.edges).forEach(([edgeID, bteEdge]) => {
      if (edgeID.includes('expanded')) return;
      const combos: { subject: string; object: string; supportGraph: string[] }[] = [];
      const subjectToSupportGraphs: { [sbj: string]: Set<string> } = {
        [bteEdge.subject]: new Set(),
        ...Object.values(nodesToRebind[bteEdge.subject] ?? {}).reduce((acc, x) => {
          x.newNode in acc ? acc[x.newNode].add(x.subclassEdgeID) : (acc[x.newNode] = new Set([x.subclassEdgeID]));
          return acc;
        }, {}),
      };
      const objectToSupportGraphs: { [obj: string]: Set<string> } = {
        [bteEdge.object]: new Set(),
        ...Object.values(nodesToRebind[bteEdge.object] ?? {}).reduce((acc, x) => {
          x.newNode in acc ? acc[x.newNode].add(x.subclassEdgeID) : (acc[x.newNode] = new Set([x.subclassEdgeID]));
          return acc;
        }, {}),
      };
      for (const subject in subjectToSupportGraphs) {
        for (const object in objectToSupportGraphs) {
          if (subject == bteEdge.subject && object == bteEdge.object) continue; // no nodes are rebound
          combos.push({
            subject,
            object,
            supportGraph: [...subjectToSupportGraphs[subject], ...objectToSupportGraphs[object], edgeID],
          });
        }
      }

      combos.forEach(({ subject, object, supportGraph }) => {
        const boundEdgeID = `${subject}-${bteEdge.predicate.replace('biolink:', '')}-${object}-via_subclass`;
        let suffix = 0;
        while (Object.keys(auxGraphs).includes(`support${suffix}-${boundEdgeID}`)) {
          suffix += 1;
        }
        const supportGraphID = `support${suffix}-${boundEdgeID}`;
        auxGraphs[supportGraphID] = { edges: supportGraph, attributes: [] };
        if (!edgesIDsByAuxGraphID[supportGraphID]) {
          edgesIDsByAuxGraphID[supportGraphID] = new Set();
        }
        edgesIDsByAuxGraphID[supportGraphID].add(boundEdgeID);
        if (!this.bteGraph.edges[boundEdgeID]) {
          const boundEdge = new KGEdge(boundEdgeID, {
            predicate: bteEdge.predicate,
            subject: subject,
            object: object,
          });
          boundEdge.addAdditionalAttributes('biolink:support_graphs', [supportGraphID]);
          boundEdge.addAdditionalAttributes('biolink:knowledge_level', 'logical_entailment');
          boundEdge.addAdditionalAttributes('biolink:agent_type', 'automated_agent');
          boundEdge.addSource([
            {
              resource_id: this.options.provenanceUsesServiceProvider
                ? 'infores:service-provider-trapi'
                : 'infores:biothings-explorer',
              resource_role: 'primary_knowledge_source',
            },
          ]);
          this.bteGraph.edges[boundEdgeID] = boundEdge;
        } else {
          (this.bteGraph.edges[boundEdgeID].attributes['biolink:support_graphs'] as Set<string>).add(supportGraphID);
        }
        if (!edgesToRebind[edgeID]) edgesToRebind[edgeID] = {};
        if (!edgesToRebind[edgeID][subject]) edgesToRebind[edgeID][subject] = {};
        edgesToRebind[edgeID][subject][object] = boundEdgeID;
      });
    });

    const resultBoundEdgesWithAuxGraphs = new Set();
    const fixedResults = this.trapiResultsAssembler.getResults().map((result) => {
      result.analyses[0].edge_bindings = Object.fromEntries(
        Object.entries(result.analyses[0].edge_bindings).map(([qEdgeID, bindings]) => {
          const subQNode = this.queryGraph.edges[qEdgeID].subject;
          const objQNode = this.queryGraph.edges[qEdgeID].object;
          return [
            qEdgeID,
            bindings.reduce(
              ({ boundIDs, newBindings }, binding) => {
                const originalSub = this.bteGraph.edges[binding.id].subject;
                const originalObj = this.bteGraph.edges[binding.id].object;
                const subId = nodesToRebind[originalSub]?.[subQNode]?.newNode ?? originalSub;
                const objId = nodesToRebind[originalObj]?.[objQNode]?.newNode ?? originalObj;
                if (!edgesToRebind[binding.id]?.[subId]?.[objId]) {
                  if (!boundIDs.has(binding.id)) {
                    newBindings.push(binding);
                    boundIDs.add(binding.id);
                  }
                } else if (!boundIDs.has(edgesToRebind[binding.id]?.[subId]?.[objId])) {
                  newBindings.push({ id: edgesToRebind[binding.id]?.[subId]?.[objId], attributes: [] });
                  boundIDs.add(edgesToRebind[binding.id]?.[subId]?.[objId]);
                  resultBoundEdgesWithAuxGraphs.add(edgesToRebind[binding.id]?.[subId]?.[objId]);
                }
                return { boundIDs, newBindings };
              },
              { boundIDs: new Set(), newBindings: [] },
            ).newBindings,
          ];
        }),
      );

      result.node_bindings = Object.fromEntries(
        Object.entries(result.node_bindings).map(([qNodeID, bindings]) => {
          return [
            qNodeID,
            bindings.reduce(
              ({ boundIDs, newBindings }, binding) => {
                if (!nodesToRebind[binding.id]?.[qNodeID]) {
                  if (!boundIDs.has(binding.id)) {
                    newBindings.push(binding);
                    boundIDs.add(binding.id);
                  }
                } else if (!boundIDs.has(nodesToRebind[binding.id][qNodeID].newNode)) {
                  newBindings.push({ id: nodesToRebind[binding.id][qNodeID].newNode, attributes: [] });
                  boundIDs.add(nodesToRebind[binding.id][qNodeID].newNode);
                }
                return { boundIDs, newBindings };
              },
              { boundIDs: new Set(), newBindings: [] },
            ).newBindings,
          ];
        }),
      );

      return result;
    });

    // Prune unused auxGraphs
    auxGraphs = Object.fromEntries(
      Object.entries(auxGraphs).filter(([auxGraphID]) => {
        return [...edgesIDsByAuxGraphID[auxGraphID]].some((edgeID) => resultBoundEdgesWithAuxGraphs.has(edgeID));
      }),
    );

    this.auxGraphs = auxGraphs;
    this.finalizedResults = fixedResults;
  }

  appendOriginalCuriesToResults(results: TrapiResult[]): void {
    results.forEach((result) => {
      Object.entries(result.node_bindings).forEach(([_, bindings]) => {
        bindings.forEach((binding) => {
          if (
            this.bteGraph.nodes[binding.id].originalCurie &&
            this.bteGraph.nodes[binding.id].originalCurie !== binding.id
          ) {
            binding.query_id = this.bteGraph.nodes[binding.id].originalCurie;
          }
        });
      });
    });
  }

  async addQueryNodes(): Promise<void> {
    const qNodeIDsByOriginalID: Map<string, TrapiQNode> = new Map();
    const curiesToResolve = [
      ...Object.values(this.queryGraph.nodes).reduce((set: Set<string>, qNode) => {
        qNode.ids?.forEach((id) => {
          set.add(id);
          qNodeIDsByOriginalID.set(id, qNode);
        });
        return set;
      }, new Set()),
    ] as string[];
    const resolvedCuries = await resolveSRI({ unknown: curiesToResolve });
    Object.entries(resolvedCuries).forEach(([originalCurie, resolvedEntity]) => {
      if (!this.bteGraph.nodes[resolvedEntity.primaryID]) {
        const category = resolvedEntity.primaryTypes?.[0]
          ? `biolink:${resolvedEntity.primaryTypes[0]}`
          : qNodeIDsByOriginalID.get(originalCurie).categories?.[0];

        this.bteGraph.nodes[resolvedEntity.primaryID] = new KGNode(resolvedEntity.primaryID, {
          primaryCurie: resolvedEntity.primaryID,
          qNodeID: qNodeIDsByOriginalID[originalCurie],
          originalCurie: originalCurie,
          curies: resolvedEntity.equivalentIDs,
          names: resolvedEntity.labelAliases,
          semanticType: category ? [category] : ['biolink:NamedThing'],
          label: resolvedEntity.label,
        });
      }
    });
  }

  getResponse(): TrapiResponse {
    const results = this.finalizedResults ?? [];
    return {
      description: `Query processed successfully, retrieved ${results.length} results.`,
      schema_version: global.SCHEMA_VERSION,
      biolink_version: global.BIOLINK_VERSION,
      workflow: [{ id: this.options.smartAPIID || this.options.teamName ? 'lookup' : 'lookup_and_score' }],
      message: {
        query_graph: this.originalQueryGraph,
        knowledge_graph: this.knowledgeGraph.kg,
        auxiliary_graphs: this.auxGraphs,
        results: results,
      },
      logs: this.logs.map((log) => log.toJSON()),
    };
  }

  /**
   * Set TRAPI Query Graph
   * @param { object } queryGraph - TRAPI Query Graph Object
   */
  setQueryGraph(queryGraph: TrapiQueryGraph): void {
    this.originalQueryGraph = _.cloneDeep(queryGraph);
    this.queryGraph = queryGraph;
    for (const nodeId in queryGraph.nodes) {
      // perform node expansion
      if (queryGraph.nodes[nodeId].ids && !this._queryUsesInferredMode()) {
        const descendantsByCurie: { [curie: string]: { [descendants: string]: string } } = getDescendants(
          queryGraph.nodes[nodeId].ids,
        );
        let expanded = Object.values(descendantsByCurie).map(descendants => Object.keys(descendants)).flat()

        expanded = _.uniq([...queryGraph.nodes[nodeId].ids, ...expanded]);

        let log_msg = `Expanded ids for node ${nodeId}: (${queryGraph.nodes[nodeId].ids.length} ids -> ${expanded.length} ids)`;
        debug(log_msg);
        this.logs.push(new LogEntry('INFO', null, log_msg).getLog());

        const foundExpandedIds = expanded.length > queryGraph.nodes[nodeId].ids.length;

        if (foundExpandedIds) {
          Object.entries(descendantsByCurie).forEach(([curie, descendants]) => {
            Object.entries(descendants).forEach(([ descendant, source ]) => {
              if (queryGraph.nodes[nodeId].ids.includes(descendant)) return;
              if (!this.subclassEdges[descendant]) this.subclassEdges[descendant] = {};
              if (!this.subclassEdges[descendant][curie]) this.subclassEdges[descendant][curie] = { source, qNodes: [] };
              this.subclassEdges[descendant][curie].qNodes.push(nodeId);
            });
          });
        }

        queryGraph.nodes[nodeId].ids = expanded;

        const nodeMissingIsSet = !queryGraph.nodes[nodeId].is_set;

        // make sure is_set is true
        if (foundExpandedIds && nodeMissingIsSet) {
          queryGraph.nodes[nodeId].is_set = true;
          log_msg = `Added is_set:true to node ${nodeId}`;
          debug(log_msg);
          this.logs.push(new LogEntry('INFO', null, log_msg).getLog());
        }
      }
    }
  }

  _initializeResponse(): void {
    this.knowledgeGraph = new KnowledgeGraph(this.options?.apiList?.include);
    this.trapiResultsAssembler = new TrapiResultsAssembler(this.options);
    this.bteGraph = new BTEGraph();
    this.bteGraph.subscribe(this.knowledgeGraph);
  }

  async _processQueryGraph(queryGraph: TrapiQueryGraph): Promise<QEdge[]> {
const queryGraphHandler = new QueryGraph(queryGraph, this.options.schema, this._queryIsPathfinder());
const queryEdges = await queryGraphHandler.calculateEdges();
this.logs = [...this.logs, ...queryGraphHandler.logs];
return queryEdges;
  }

  async _edgesSupported(qEdges: QEdge[], metaKG: MetaKG): Promise<boolean> {
    if (this.options.dryrun) {
      const log_msg =
        'Running dryrun of query, no API calls will be performed. Actual query execution order may vary based on API responses received.';
      this.logs.push(new LogEntry('INFO', null, log_msg).getLog());
    }

    // _.cloneDeep() is resource-intensive but only runs once per query
    qEdges = _.cloneDeep(qEdges);
    const manager = new EdgeManager(qEdges, metaKG, this.subclassEdges, this.options);
    const qEdgesMissingOps: { [qEdgeID: string]: boolean } = {};
    while (manager.getEdgesNotExecuted()) {
      const currentQEdge = manager.getNext();
      const edgeConverter = new QEdge2APIEdgeHandler([currentQEdge], metaKG);
      const metaXEdges = await edgeConverter.getMetaXEdges(currentQEdge);

      if (this.options.dryrun) {
        const apiNames = [...new Set(metaXEdges.map((metaXEdge) => metaXEdge.association.api_name))];

        let log_msg: string;
        if (currentQEdge.reverse) {
          log_msg = `qEdge ${currentQEdge.id} (reversed): ${currentQEdge.object.categories} > ${
            currentQEdge.predicate ? `${currentQEdge.predicate} > ` : ''
          }${currentQEdge.subject.categories}`;
        } else {
          log_msg = `qEdge ${currentQEdge.id}: ${currentQEdge.subject.categories} > ${
            currentQEdge.predicate ? `${currentQEdge.predicate} > ` : ''
          }${currentQEdge.object.categories}`;
        }
        this.logs.push(new LogEntry('INFO', null, log_msg).getLog());

        if (metaXEdges.length) {
          const log_msg_2 = `${metaXEdges.length} total planned queries to following APIs: ${apiNames.join(',')}`;
          this.logs.push(new LogEntry('INFO', null, log_msg_2).getLog());
        }

        metaXEdges.forEach((metaXEdge) => {
          log_msg = `${metaXEdge.association.api_name}: ${metaXEdge.association.input_type} > ${metaXEdge.association.predicate} > ${metaXEdge.association.output_type}`;
          this.logs.push(new LogEntry('DEBUG', null, log_msg).getLog());
        });
      }

      if (!metaXEdges.length) {
        qEdgesMissingOps[currentQEdge.id] = currentQEdge.reverse;
      }
      // assume results so next edge may be reversed or not
      currentQEdge.executed = true;

      //use # of APIs as estimate of # of records
      if (metaXEdges.length) {
        if (currentQEdge.reverse) {
          currentQEdge.subject.entity_count = currentQEdge.object.entity_count * metaXEdges.length;
        } else {
          currentQEdge.object.entity_count = currentQEdge.subject.entity_count * metaXEdges.length;
        }
      } else {
        currentQEdge.object.entity_count = 1;
        currentQEdge.subject.entity_count = 1;
      }
    }

    const len = Object.keys(qEdgesMissingOps).length;
    // this.logs = [...this.logs, ...manager.logs];
    const qEdgesToLog = Object.entries(qEdgesMissingOps).map(([qEdge, reversed]) => {
      return reversed ? `(reversed ${qEdge})` : `(${qEdge})`;
    });
    const qEdgesLogStr = qEdgesToLog.length > 1 ? `[${qEdgesToLog.join(', ')}]` : `${qEdgesToLog.join(', ')}`;
    if (len > 0) {
      const terminateLog = `Query Edge${len !== 1 ? 's' : ''} ${qEdgesLogStr} ${
        len !== 1 ? 'have' : 'has'
      } no MetaKG edges. Your query terminates.`;
      debug(terminateLog);
      this.logs.push(new LogEntry('WARNING', null, terminateLog).getLog());
      return false;
    } else {
      if (this.options.dryrun) {
        return false;
      }
      return true;
    }
  }

  _queryIsPathfinder(): boolean {
    const inferredEdgeCount = Object.values(this.queryGraph.edges).reduce((i, edge) => i + (edge.knowledge_type === 'inferred' ? 1 : 0), 0);
    const pinnedNodes = Object.values(this.queryGraph.nodes).reduce((i, node) => i + (node.ids?.length > 0 ? 1 : 0), 0);
    return inferredEdgeCount === 3 && pinnedNodes == 2 && Object.keys(this.queryGraph.edges).length === 3 && Object.keys(this.queryGraph.nodes).length === 3;
  }

  _queryUsesInferredMode(): boolean {
    const inferredEdge = Object.values(this.queryGraph.edges).some((edge) => edge.knowledge_type === 'inferred');
    return inferredEdge;
  }

  _queryIsOneHop(): boolean {
    const oneHop = Object.keys(this.queryGraph.edges).length === 1;
    return oneHop;
  }

  async _handlePathfinder(): Promise<void> {
    // TODO: make unit tests
    // TODO: add spans in the class
    const pathfinderHandler = new PathfinderQueryHandler(this.logs, this.queryGraph, this);
    const pathfinderResponse = await pathfinderHandler.query();

    if (pathfinderResponse) {
        this.getResponse = () => pathfinderResponse;
    }
  }

  async _handleInferredEdges(): Promise<void> {
    if (!this._queryIsOneHop()) {
      const message = 'Inferred Mode edges are only supported in single-edge queries. Your query terminates.';
      debug(message);
      this.logs.push(new LogEntry('WARNING', null, message).getLog());
      return;
    }
    const inferredQueryHandler = new InferredQueryHandler(
      this,
      this.queryGraph,
      this.logs,
      this.options,
      this.path,
      this.predicatePath,
      this.includeReasoner
    );
    const inferredQueryResponse = await inferredQueryHandler.query();
    if (inferredQueryResponse) {
      this.getResponse = () => inferredQueryResponse;
    }
  }

  async _checkContraints(): Promise<boolean> {
    const constraints: Set<string> = new Set();
    Object.values(this.queryGraph).forEach((item) => {
      Object.values(item).forEach((element: any) => {
        element.constraints?.forEach((constraint: { name: string }) => constraints.add(constraint.name));
        element.attribute_constraints?.forEach((constraint: { name: string }) => constraints.add(constraint.name));
        // element.qualifier_constraints?.forEach((constraint) => constraints.add(constraint.name));
      });
    });
    if (constraints.size) {
      this.logs.push(
        new LogEntry(
          'ERROR',
          'UnsupportedAttributeConstraint',
          `Unsupported Attribute Constraints: [${[...constraints].join(', ')}]`,
        ).getLog(),
      );
      this.logs.push(
        new LogEntry(
          'ERROR',
          null,
          `BTE does not currently support any type of constraint. Your query Terminates.`,
        ).getLog(),
      );
      return true;
    }
  }

  getSummaryLog = (
    response: TrapiResponse,
    logs: StampedLog[],
    resultTemplates: number[] = undefined,
  ): StampedLog[] => {
    const KGNodes = Object.keys(response.message.knowledge_graph.nodes).length;
    const kgEdges = Object.keys(response.message.knowledge_graph.edges).length;
    const results = response.message.results.length;
    const resultQueries = logs.filter(({ message, data }) => {
      const correctType = data?.type === 'query' && data?.hits;
      if (resultTemplates) {
        return correctType && resultTemplates.some((queryIndex) => message.includes(`[Template-${queryIndex + 1}]`));
      }
      return correctType;
    }).length;
    const queries = logs.filter(({ data }) => data?.type === 'query').length;
    const query_sources = logs
      .filter(({ message, data }) => {
        const correctType = data?.type === 'query' && data?.hits;
        if (resultTemplates) {
          return correctType && resultTemplates.some((queryIndex) => message.includes(`[Template-${queryIndex + 1}]`));
        }
        return correctType;
      })
      .map(({ data }) => data?.api_name);
    const cache_sources = logs
      .filter(({ message, data }) => {
        const correctType = data?.type === 'cacheHit';
        if (resultTemplates) {
          return correctType && resultTemplates.some((queryIndex) => message.includes(`[Template-${queryIndex + 1}]`));
        }
        return correctType;
      })
      .map(({ data }) => data?.api_names)
      .flat();
    const sources = [...new Set(query_sources.concat(cache_sources))];
    const cached = logs.filter(({ data }) => data?.type === 'cacheHit').length;

    return [
      new LogEntry(
        'INFO',
        null,
        `Execution Summary: (${KGNodes}) nodes / (${kgEdges}) edges / (${results}) results; (${resultQueries}/${queries}) queries${
          cached ? ` (${cached} cached qEdges)` : ''
        } returned results from(${sources.length}) unique API${sources.length === 1 ? 's' : ''}`,
      ).getLog(),
      new LogEntry('INFO', null, `APIs: ${sources.join(', ')} `).getLog(),
    ];
  };

  async query(abortSignal?: AbortSignal): Promise<void> {
    this._initializeResponse();
    await this.addQueryNodes();

    const span1 = Telemetry.startSpan({ description: 'loadMetaKG' });

    debug('Start to load metakg.');
    const metaKG = await this._loadMetaKG();
    if (!metaKG.ops.length) {
      let error: string;
      if (this.options.smartAPIID) {
        error = `Specified SmartAPI ID(${this.options.smartAPIID}) is either invalid or missing.`;
      } else if (this.options.teamName) {
        error = `Specified Team(${this.options.teamName}) is either invalid or missing.`;
      } else {
        error = `Something has gone wrong and the MetaKG is empty.Please try again later.If this persists, please contact the server admin.`;
      }
      this.logs.push(new LogEntry('ERROR', null, error).getLog());
      return;
    }
    debug('MetaKG successfully loaded!');

    span1?.finish();

    if (global.missingAPIs) {
      this.logs.push(
        new LogEntry(
          'WARNING',
          null,
          `The following APIs were unavailable at the time of execution: ${global.missingAPIs
            .map((spec) => spec.info.title)
            .join(', ')}`,
        ).getLog(),
      );
    }

    const queryEdges = await this._processQueryGraph(this.queryGraph);
    // TODO remove this when constraints implemented
    if (await this._checkContraints()) {
      return;
    }
    if ((this.options.smartAPIID || this.options.teamName) && Object.values(this.queryGraph.edges).length > 1) {
      const message = 'smartAPI/team-specific endpoints only support single-edge queries. Your query terminates.';
      this.logs.push(new LogEntry('WARNING', null, message).getLog());
      debug(message);
      return;
    }
    debug(`(3) All edges created ${JSON.stringify(queryEdges)} `);

    if (this._queryIsPathfinder()) {
      const span2 = Telemetry.startSpan({ description: 'pathfinderExecution' });
      await this._handlePathfinder();
      span2?.finish();
      return;
    }

    if (this._queryUsesInferredMode()) {
      const span2 = Telemetry.startSpan({ description: 'creativeExecution' });
      await this._handleInferredEdges();
      span2?.finish();
      return;
    }

    if (!(await this._edgesSupported(queryEdges, metaKG))) {
      return;
    }
    const manager = new EdgeManager(queryEdges, metaKG, this.subclassEdges, this.options);

    const executionSuccess = await manager.executeEdges(abortSignal);
    this.logs = [...this.logs, ...manager.logs];
    if (!executionSuccess) {
      return;
    }

    if (abortSignal?.aborted) return;

    const span3 = Telemetry.startSpan({ description: 'resultsAssembly' });

    // update query graph
    this.bteGraph.update(manager.getRecords());
    //update query results
    await this.trapiResultsAssembler.update(
      manager.getOrganizedRecords(),
      !(this.options.smartAPIID || this.options.teamName),
    );
    this.logs = [...this.logs, ...this.trapiResultsAssembler.logs];
    // fix subclassing
    this.createSubclassSupportGraphs();
    // prune bteGraph
    this.bteGraph.prune(this.finalizedResults, this.auxGraphs);
    // add original curies to results
    this.appendOriginalCuriesToResults(this.finalizedResults);
    this.bteGraph.notify();

    // Attempt to enrich results with PFOCR figures
    this.logs = [...this.logs, ...(await enrichTrapiResultsWithPfocrFigures(this.getResponse()))];

    span3?.finish();

    // check primary knowledge sources
    this.logs = [...this.logs, ...this.bteGraph.checkPrimaryKnowledgeSources(this.knowledgeGraph)];
    // finishing logs
    this.getSummaryLog(this.getResponse(), this.logs).forEach((log) => this.logs.push(log));
    debug(`(14) TRAPI query finished.`);
  }
}<|MERGE_RESOLUTION|>--- conflicted
+++ resolved
@@ -12,12 +12,7 @@
 import { getDescendants } from '@biothings-explorer/node-expansion';
 import { resolveSRI, SRINodeNormFailure } from 'biomedical_id_resolver';
 import InferredQueryHandler from './inferred_mode/inferred_mode';
-<<<<<<< HEAD
-=======
 import PathfinderQueryHandler from './inferred_mode/pathfinder';
-import KGNode from './graph/kg_node';
-import KGEdge from './graph/kg_edge';
->>>>>>> 9bc677dc
 import {
   TrapiAuxGraphCollection,
   TrapiAuxiliaryGraph,
@@ -34,13 +29,6 @@
 // Exports for external availability
 export * from './types';
 export { getTemplates, supportedLookups } from './inferred_mode/template_lookup';
-<<<<<<< HEAD
-=======
-export { default as QEdge } from './query_edge';
-export { default as QNode } from './query_node';
-export { default as InvalidQueryGraphError } from './exceptions/invalid_query_graph_error';
-export { default as NotImplementedError } from './exceptions/not_implemented_error';
->>>>>>> 9bc677dc
 export * from './qedge2apiedge';
 
 export default class TRAPIQueryHandler {
@@ -112,14 +100,9 @@
       `Query options are: ${JSON.stringify({
         ...this.options,
         schema: this.options.schema ? this.options.schema.info.version : 'not included',
-<<<<<<< HEAD
         metakg: "",
         smartapi: "",
         apiList: "[omitted]"
-=======
-        metakg: '',
-        smartapi: '',
->>>>>>> 9bc677dc
       })}`,
     );
 
