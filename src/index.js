const meta_kg = require('@biothings-explorer/smartapi-kg');
var path = require('path');
const BatchEdgeQueryHandler = require('./batch_edge_query');
const QueryGraph = require('./query_graph');
const KnowledgeGraph = require('./graph/knowledge_graph');
const TrapiResultsAssembler = require('./query_results');
const InvalidQueryGraphError = require('./exceptions/invalid_query_graph_error');
const debug = require('debug')('bte:biothings-explorer-trapi:main');
const Graph = require('./graph/graph');
const EdgeManager = require('./edge_manager');
const _ = require('lodash');
const QEdge2APIEdgeHandler = require('./qedge2apiedge');
const LogEntry = require('./log_entry');
const { redisClient } = require('./redis-client');
const config = require('./config');
const fs = require('fs').promises;
const { getDescendants } = require('@biothings-explorer/node-expansion');
const { getTemplates, supportedLookups } = require('./inferred_mode/template_lookup');
const handleInferredMode = require('./inferred_mode/inferred_mode');
const id_resolver = require('biomedical_id_resolver');
const InferredQueryHandler = require('./inferred_mode/inferred_mode');

exports.InvalidQueryGraphError = InvalidQueryGraphError;
exports.redisClient = redisClient;
exports.LogEntry = LogEntry;
exports.getTemplates = getTemplates;
exports.supportedLookups = supportedLookups;

exports.TRAPIQueryHandler = class TRAPIQueryHandler {
  constructor(options = {}, smartAPIPath = undefined, predicatesPath = undefined, includeReasoner = true) {
    this.logs = [];
    this.options = options;
    this.includeReasoner = includeReasoner;
    this.resolveOutputIDs =
      typeof this.options.enableIDResolution === 'undefined' ? true : this.options.enableIDResolution;
    this.path = smartAPIPath || path.resolve(__dirname, './smartapi_specs.json');
    this.predicatePath = predicatesPath || path.resolve(__dirname, './predicates.json');
    this.options.apiList && this.findUnregisteredAPIs();
  }

  async findUnregisteredAPIs() {
    const configListAPIs = this.options.apiList['include'];
    const smartapiRegistry = await fs.readFile(this.path);
<<<<<<< HEAD
    
=======

>>>>>>> 91ff9123
    const smartapiIds = [];
    const inforesIds = [];
    const unregisteredAPIs = [];

    JSON.parse(smartapiRegistry).hits.forEach((smartapiRegistration) => {
      smartapiIds.push(smartapiRegistration._id)
      inforesIds.push(smartapiRegistration.info?.['x-translator']?.infores)
    });
    configListAPIs.forEach((configListApi) => {
      if (smartapiIds.includes(configListApi.id ?? null) === false && inforesIds.includes(configListApi.infores ?? null) === false) {
        unregisteredAPIs.push(configListApi.id ?? configListApi.infores);
        debug(`${configListApi['name']} not found in smartapi registry`);
      }
    });
    return unregisteredAPIs;
  }

  _loadMetaKG() {
    const metaKG = new meta_kg.default(this.path, this.predicatePath);
    debug(
      `Query options are: ${JSON.stringify({
        ...this.options,
        schema: this.options.schema ? this.options.schema.info.version : 'not included',
      })}`,
    );
    debug(`SmartAPI Specs read from path: ${this.path}`);
    metaKG.constructMetaKGSync(this.includeReasoner, this.options);
    return metaKG;
  }

  getResponse() {
    return {
      workflow: [{ id: 'lookup' }],
      message: {
        query_graph: this.queryGraph,
        knowledge_graph: this.knowledgeGraph.kg,
        results: this.trapiResultsAssembler.getResults(),
      },
      logs: this.logs.map((log) => log.toJSON()),
    };
  }

  /**
   * Set TRAPI Query Graph
   * @param {object} queryGraph - TRAPI Query Graph Object
   */
  setQueryGraph(queryGraph) {
    this.queryGraph = queryGraph;
    for (const nodeId in queryGraph.nodes) {
      // perform node expansion
      if (queryGraph.nodes[nodeId].ids && !this._queryUsesInferredMode()) {
        let expanded = Object.values(getDescendants(queryGraph.nodes[nodeId].ids)).flat();
        expanded = _.uniq([...queryGraph.nodes[nodeId].ids, ...expanded]);

        let log_msg = `Expanded ids for node ${nodeId}: (${queryGraph.nodes[nodeId].ids.length} ids -> ${expanded.length} ids)`;
        debug(log_msg);
        this.logs.push(new LogEntry('INFO', null, log_msg).getLog());

        queryGraph.nodes[nodeId].ids = expanded;

        //make sure is_set is true
        if (!queryGraph.nodes[nodeId].hasOwnProperty('is_set') || !queryGraph.nodes[nodeId].is_set) {
          queryGraph.nodes[nodeId].is_set = true;
          log_msg = `Added is_set:true to node ${nodeId}`;
          debug(log_msg);
          this.logs.push(new LogEntry('INFO', null, log_msg).getLog());
        }

      }
    }
  }

  _initializeResponse() {
    this.knowledgeGraph = new KnowledgeGraph();
    this.trapiResultsAssembler = new TrapiResultsAssembler();
    this.bteGraph = new Graph();
    this.bteGraph.subscribe(this.knowledgeGraph);
  }

  /**
   * @private
   * @param {object} queryGraph - TRAPI Query Graph Object
   */
  async _processQueryGraph(queryGraph) {
    try {
      let queryGraphHandler = new QueryGraph(queryGraph, this.options.schema);
      let queryEdges = await queryGraphHandler.calculateEdges();
      this.logs = [...this.logs, ...queryGraphHandler.logs];
      return queryEdges;
    } catch (err) {
      if (err instanceof InvalidQueryGraphError || err instanceof id_resolver.SRIResolverFailiure) {
        throw err;
      } else {
        console.log(err.stack);
        throw new InvalidQueryGraphError();
      }
    }
  }

  _createBatchEdgeQueryHandlersForCurrent(currentQEdge, metaKG) {
    let handler = new BatchEdgeQueryHandler(metaKG, this.resolveOutputIDs, {
      caching: this.options.caching,
      submitter: this.options.submitter,
      recordHashEdgeAttributes: config.EDGE_ATTRIBUTES_USED_IN_RECORD_HASH,
    });
    handler.setEdges(currentQEdge);
    return handler;
  }

  async _edgesSupported(qEdges, metaKG) {
    if (this.options.dryrun) {
      let log_msg =
        'Running dryrun of query, no API calls will be performed. Actual query execution order may vary based on API responses received.';
      this.logs.push(new LogEntry('INFO', null, log_msg).getLog());
    }

    // _.cloneDeep() is resource-intensive but only runs once per query
    qEdges = _.cloneDeep(qEdges);
    const manager = new EdgeManager(qEdges);
    const qEdgesMissingOps = {};
    while (manager.getEdgesNotExecuted()) {
      let currentQEdge = manager.getNext();
      const edgeConverter = new QEdge2APIEdgeHandler([currentQEdge], metaKG);
      const metaXEdges = edgeConverter.getMetaXEdges(currentQEdge);

      if (this.options.dryrun) {
        let apiNames = [...new Set(metaXEdges.map((metaXEdge) => metaXEdge.association.api_name))];

        let log_msg;
        if (currentQEdge.reverse) {
          log_msg = `qEdge ${currentQEdge.id} (reversed): ${currentQEdge.object.category} > ${
            currentQEdge.predicate ? `${currentQEdge.predicate} > ` : ''
          }${currentQEdge.subject.category}`;
        } else {
          log_msg = `qEdge ${currentQEdge.id}: ${currentQEdge.subject.category} > ${
            currentQEdge.predicate ? `${currentQEdge.predicate} > ` : ''
          }${currentQEdge.object.category}`;
        }
        this.logs.push(new LogEntry('INFO', null, log_msg).getLog());

        if (metaXEdges.length) {
          let log_msg_2 = `${metaXEdges.length} total planned queries to following APIs: ${apiNames.join(',')}`;
          this.logs.push(new LogEntry('INFO', null, log_msg_2).getLog());
        }

        metaXEdges.forEach((metaXEdge) => {
          log_msg = `${metaXEdge.association.api_name}: ${metaXEdge.association.input_type} > ${metaXEdge.association.predicate} > ${metaXEdge.association.output_type}`;
          this.logs.push(new LogEntry('DEBUG', null, log_msg).getLog());
        });
      }

      if (!metaXEdges.length) {
        qEdgesMissingOps[currentQEdge.id] = currentQEdge.reverse;
      }
      // assume results so next edge may be reversed or not
      currentQEdge.executed = true;

      //use # of APIs as estimate of # of records
      if (metaXEdges.length) {
        if (currentQEdge.reverse) {
          currentQEdge.subject.entity_count = currentQEdge.object.entity_count * metaXEdges.length;
        } else {
          currentQEdge.object.entity_count = currentQEdge.subject.entity_count * metaXEdges.length;
        }
      } else {
        currentQEdge.object.entity_count = 1;
        currentQEdge.subject.entity_count = 1;
      }
    }

    const len = Object.keys(qEdgesMissingOps).length;
    // this.logs = [...this.logs, ...manager.logs];
    let qEdgesToLog = Object.entries(qEdgesMissingOps).map(([qEdge, reversed]) => {
      return reversed ? `(reversed ${qEdge})` : `(${qEdge})`;
    });
    qEdgesToLog = qEdgesToLog.length > 1 ? `[${qEdgesToLog.join(', ')}]` : `${qEdgesToLog.join(', ')}`;
    if (len > 0) {
      const terminateLog = `Query Edge${len !== 1 ? 's' : ''} ${qEdgesToLog} ${
        len !== 1 ? 'have' : 'has'
      } no MetaKG edges. Your query terminates.`;
      debug(terminateLog);
      this.logs.push(new LogEntry('WARNING', null, terminateLog).getLog());
      return false;
    } else {
      if (this.options.dryrun) {
        return false;
      }
      return true;
    }
  }

  async _logSkippedQueries(unavailableAPIs) {
    Object.entries(unavailableAPIs).forEach(([api, { skippedQueries }]) => {
      if (skippedQueries > 0) {
        const skipMessage = `${skippedQueries} additional quer${skippedQueries > 1 ? 'ies' : 'y'} to ${api} ${
          skippedQueries > 1 ? 'were' : 'was'
        } skipped as the API was unavailable.`;
        debug(skipMessage);
        this.logs.push(new LogEntry('WARNING', null, skipMessage).getLog());
      }
    });
  }

  async dumpRecords(records) {
    let filePath = path.resolve('../../..', process.env.DUMP_RECORDS);
    // create new (unique) file if arg is directory
    try {
      if ((await fs.lstat(filePath)).isDirectory()) {
        filePath = path.resolve(filePath, `recordDump-${new Date().toISOString()}.json`);
      }
    } catch (e) {
      null; // specified a file, which doesn't exist (which is fine)
    }
    let direction = false;
    if (process.env.DUMP_RECORDS_DIRECTION?.includes('exec')) {
      direction = true;
      records = [...records].map((record) => record.queryDirection());
    }
    await fs.writeFile(filePath, JSON.stringify(records.map((record) => record.freeze())));
    let logMessage = `Dumping Records ${direction ? `(in execution direction)` : ''} to ${filePath}`;
    debug(logMessage);
  }

  _queryUsesInferredMode() {
    const inferredEdge = Object.values(this.queryGraph.edges).some((edge) => edge.knowledge_type === 'inferred');

    return inferredEdge;
  }

  _queryIsOneHop() {
    const oneHop = Object.keys(this.queryGraph.edges).length === 1;
    return oneHop;
  }

  async _handleInferredEdges(usePredicate = true) {
    const inferredQueryHandler = new InferredQueryHandler(
      this,
      TRAPIQueryHandler,
      this.queryGraph,
      this.logs,
      this.options,
      this.path,
      this.predicatePath,
      this.includeReasoner,
    );
    const inferredQueryResponse = await inferredQueryHandler.query()
    if (inferredQueryResponse) {
      this.getResponse = () => inferredQueryResponse;
    }
  }

  async _checkContraints() {
    const constraints = new Set();
    Object.values(this.queryGraph).forEach((item) => {
      Object.values(item).forEach((element) => {
        element.constraints?.forEach((constraint) => constraints.add(constraint.name));
        element.attribute_constraints?.forEach((constraint) => constraints.add(constraint.name));
        // element.qualifier_constraints?.forEach((constraint) => constraints.add(constraint.name));
      });
    });
    if (constraints.size) {
      this.logs.push(
        new LogEntry(
          'ERROR',
          'UnsupportedAttributeConstraint',
          `Unsupported Attribute Constraints: [${[...constraints].join(', ')}]`,
        ).getLog(),
      );
      this.logs.push(
        new LogEntry(
          'ERROR',
          null,
          `BTE does not currently support any type of constraint. Your query Terminates.`,
        ).getLog(),
      );
      return true;
    }
  }

  getSummaryLog = (response, logs, resultTemplates = undefined) => {
    const KGNodes = Object.keys(response.message.knowledge_graph.nodes).length;
    const kgEdges = Object.keys(response.message.knowledge_graph.edges).length;
    const results = response.message.results.length;
    const resultQueries = logs.filter(({ message, data }) => {
      const correctType = data?.type === 'query' && data?.hits;
      if (resultTemplates) {
        return correctType && resultTemplates.some((queryIndex) => message.includes(`[Template-${queryIndex}]`));
      }
      return correctType;
    }).length;
    const queries = logs.filter(({ data }) => data?.type === 'query').length;
    const sources = [
      ...new Set(
        logs
          .filter(({ message, data }) => {
            const correctType = data?.type === 'query' && data?.hits;
            if (resultTemplates) {
              return correctType && resultTemplates.some((queryIndex) => message.includes(`[Template-${queryIndex}]`));
            }
            return correctType;
          })
          .map(({ data }) => data?.api_name),
      ),
    ];
    let cached = logs.filter(({ data }) => data?.type === 'cacheHit').length;

    return [
      new LogEntry(
        'INFO',
        null,
        `Execution Summary: (${KGNodes}) nodes / (${kgEdges}) edges / (${results}) results; (${resultQueries}/${queries}) queries${
          cached ? ` (${cached} cached qEdges)` : ''
        } returned results from (${sources.length}) unique APIs ${sources === 1 ? 's' : ''}`,
      ).getLog(),
      new LogEntry('INFO', null, `APIs: ${sources.join(', ')}`).getLog(),
    ];
  }

  async query() {
    this._initializeResponse();
    debug('Start to load metakg.');
    const metaKG = this._loadMetaKG();
    if (!metaKG.ops.length) {
      let error;
      if (this.options.smartAPIID) {
        error = `Specified SmartAPI ID (${this.options.smartAPIID}) is either invalid or missing.`;
      } else if (this.options.teamName) {
        error = `Specified Team (${this.options.teamName}) is either invalid or missing.`;
      } else {
        error = `Something has gone wrong and the MetaKG is empty. Please try again later. If this persists, please contact the server admin.`;
      }
      this.logs.push(new LogEntry('ERROR', null, error).getLog());
      return;
    }
    debug('MetaKG successfully loaded!');
    if (global.missingAPIs) {
      this.logs.push(
        new LogEntry(
          'WARNING',
          null,
          `The following APIs were unavailable at the time of execution: ${global.missingAPIs
            .map((spec) => spec.info.title)
            .join(', ')}`,
        ).getLog(),
      );
    }
    let queryEdges = await this._processQueryGraph(this.queryGraph);
    // TODO remove this when constraints implemented
    if (await this._checkContraints()) {
      return;
    }
    if ((this.options.smartAPIID || this.options.teamName) && Object.values(this.queryGraph.edges).length > 1) {
      const message = 'smartAPI/team-specific endpoints only support single-edge queries. Your query terminates.';
      this.logs.push(new LogEntry('WARNING', null, message).getLog());
      debug(message);
      return;
    }
    debug(`(3) All edges created ${JSON.stringify(queryEdges)}`);
    if (this._queryUsesInferredMode() && this._queryIsOneHop()) {
      await this._handleInferredEdges();
      return;
    } else if (this._queryUsesInferredMode() && !this._queryIsOneHop()) {
      const message = 'Inferred Mode edges are only supported in single-edge queries. Your query terminates.';
      debug(message);
      this.logs.push(new LogEntry('WARNING', null, message).getLog());
      return;
    }
    if (!(await this._edgesSupported(queryEdges, metaKG))) {
      return;
    }
    const manager = new EdgeManager(queryEdges);
    const unavailableAPIs = {};
    while (manager.getEdgesNotExecuted()) {
      //next available/most efficient edge
      let currentQEdge = manager.getNext();
      //crate queries from edge
      let handler = this._createBatchEdgeQueryHandlersForCurrent(currentQEdge, metaKG);
      this.logs.push(
        new LogEntry(
          'INFO',
          null,
          `Executing ${currentQEdge.getID()}${currentQEdge.isReversed() ? ' (reversed)' : ''}: ${
            currentQEdge.subject.id
          } ${currentQEdge.isReversed() ? '<--' : '-->'} ${currentQEdge.object.id}`,
        ).getLog(),
      );
      debug(`(5) Executing current edge >> "${currentQEdge.getID()}"`);
      //execute current edge query
      let queryRecords = await handler.query(handler.qEdges, unavailableAPIs);
      this.logs = [...this.logs, ...handler.logs];
      if (queryRecords === undefined) return;
      // create an edge execution summary
      let success = 0,
        fail = 0,
        total = 0;
      let cached = this.logs.filter(
        ({ data }) => data?.qEdgeID === currentQEdge.id && data?.type === 'cacheHit',
      ).length;
      this.logs
        .filter(({ data }) => data?.qEdgeID === currentQEdge.id && data?.type === 'query')
        .forEach(({ data }) => {
          !data.error ? success++ : fail++;
          total++;
        });
      this.logs.push(
        new LogEntry(
          'INFO',
          null,
          `${currentQEdge.id} execution: ${total} queries (${success} success/${fail} fail) and (${cached}) cached qEdges return (${queryRecords.length}) records`,
          {},
        ).getLog(),
      );
      if (queryRecords.length === 0) {
        this._logSkippedQueries(unavailableAPIs);
        debug(`(X) Terminating..."${currentQEdge.getID()}" got 0 records.`);
        this.logs.push(
          new LogEntry(
            'WARNING',
            null,
            `qEdge (${currentQEdge.getID()}) got 0 records. Your query terminates.`,
          ).getLog(),
        );
        return;
      }
      //storing records will trigger a node entity count update
      currentQEdge.storeRecords(queryRecords);
      //filter records
      manager.updateEdgeRecords(currentQEdge);
      //update and filter neighbors
      manager.updateAllOtherEdges(currentQEdge);
      // check that any records are kept
      if (!currentQEdge.records.length) {
        this._logSkippedQueries(unavailableAPIs);
        debug(`(X) Terminating..."${currentQEdge.getID()}" kept 0 records.`);
        this.logs.push(
          new LogEntry(
            'WARNING',
            null,
            `qEdge (${currentQEdge.getID()}) kept 0 records. Your query terminates.`,
          ).getLog(),
        );
        return;
      }
      // edge all done
      currentQEdge.executed = true;
      debug(`(10) Edge successfully queried.`);
    }
    this._logSkippedQueries(unavailableAPIs);
    // collect and organize records
    manager.collectRecords();
    // dump records if set to do so
    if (process.env.DUMP_RECORDS) {
      await this.dumpRecords(manager.getRecords());
    }
    this.logs = [...this.logs, ...manager.logs];
    // update query graph
    this.bteGraph.update(manager.getRecords());
    //update query results
    await this.trapiResultsAssembler.update(manager.getOrganizedRecords(), !(this.options.smartAPIID || this.options.teamName));
    this.logs = [...this.logs, ...this.trapiResultsAssembler.logs];
    // prune bteGraph
    this.bteGraph.prune(this.trapiResultsAssembler.getResults());
    this.bteGraph.notify();
    // finishing logs
    this.getSummaryLog(this.getResponse(), this.logs).forEach((log) => this.logs.push(log));
    debug(`(14) TRAPI query finished.`);
  }
};<|MERGE_RESOLUTION|>--- conflicted
+++ resolved
@@ -41,11 +41,7 @@
   async findUnregisteredAPIs() {
     const configListAPIs = this.options.apiList['include'];
     const smartapiRegistry = await fs.readFile(this.path);
-<<<<<<< HEAD
-    
-=======
-
->>>>>>> 91ff9123
+
     const smartapiIds = [];
     const inforesIds = [];
     const unregisteredAPIs = [];
