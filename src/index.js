--- conflicted
+++ resolved
@@ -399,12 +399,7 @@
       );
       debug(`(5) Executing current edge >> "${currentQEdge.getID()}"`);
       //execute current edge query
-<<<<<<< HEAD
       let queryRecords = await handler.query(handler.qEdges, unavailableAPIs);
-=======
-      let queryRecords;
-      queryRecords = await handler.query(handler.qXEdges, unavailableAPIs);
->>>>>>> 5b97b11c
       this.logs = [...this.logs, ...handler.logs];
       if (queryRecords === undefined) return;
       // create an edge execution summary
