--- conflicted
+++ resolved
@@ -399,12 +399,7 @@
       );
       debug(`(5) Executing current edge >> "${currentQEdge.getID()}"`);
       //execute current edge query
-<<<<<<< HEAD
-      let queryRecords;
-      queryRecords = await handler.query(handler.qXEdges, unavailableAPIs);
-=======
       let queryRecords = await handler.query(handler.qEdges, unavailableAPIs);
->>>>>>> 7af39600
       this.logs = [...this.logs, ...handler.logs];
       if (queryRecords === undefined) return;
       // create an edge execution summary
