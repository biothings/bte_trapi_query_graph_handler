const meta_kg = require('@biothings-explorer/smartapi-kg');
var path = require('path');
const BatchEdgeQueryHandler = require('./batch_edge_query');
const QueryGraph = require('./query_graph');
const KnowledgeGraph = require('./graph/knowledge_graph');
const TrapiResultsAssembler = require('./query_results');
const InvalidQueryGraphError = require('./exceptions/invalid_query_graph_error');
const debug = require('debug')('bte:biothings-explorer-trapi:main');
const Graph = require('./graph/graph');
const EdgeManager = require('./edge_manager');
const _ = require('lodash');
const QEdge2APIEdgeHandler = require('./qedge2apiedge');
const LogEntry = require('./log_entry');
const { redisClient } = require('./redis-client');
const config = require('./config');
const fs = require('fs').promises;
const { getTemplates, supportedLookups } = require('./template_lookup');
const utils = require('./utils');
const async = require('async');
const biolink = require('./biolink');

exports.InvalidQueryGraphError = InvalidQueryGraphError;
exports.redisClient = redisClient;
exports.LogEntry = LogEntry;
exports.getTemplates = getTemplates;
exports.supportedLookups = supportedLookups;

exports.TRAPIQueryHandler = class TRAPIQueryHandler {
  constructor(options = {}, smartAPIPath = undefined, predicatesPath = undefined, includeReasoner = true) {
    this.logs = [];
    this.options = options;
    this.includeReasoner = includeReasoner;
    this.resolveOutputIDs =
      typeof this.options.enableIDResolution === 'undefined' ? true : this.options.enableIDResolution;
    this.path = smartAPIPath || path.resolve(__dirname, './smartapi_specs.json');
    this.predicatePath = predicatesPath || path.resolve(__dirname, './predicates.json');
    this.options.apiList && this.findUnregisteredApi();
  }

  async findUnregisteredApi() {
    const configListApis = this.options.apiList['include'];
    const smartapiRegistry = await fs.readFile(this.path);
    const smartapiIds = [];

    JSON.parse(smartapiRegistry)['hits'].forEach((smartapiRegistration) =>
      smartapiIds.push(smartapiRegistration['_id']),
    );
    configListApis.forEach((configListApi) => {
      if (smartapiIds.includes(configListApi['id']) === false) {
        debug(`${configListApi['name']} not found in smartapi registry`);
      }
    });
  }

  _loadMetaKG() {
    const metaKG = new meta_kg.default(this.path, this.predicatePath);
    debug(`Query options are: ${JSON.stringify(this.options)}`);
    debug(`SmartAPI Specs read from path: ${this.path}`);
    metaKG.constructMetaKGSync(this.includeReasoner, this.options);
    return metaKG;
  }

  getResponse() {
    return {
      workflow: [{ id: 'lookup' }],
      message: {
        query_graph: this.queryGraph,
        knowledge_graph: this.knowledgeGraph.kg,
        results: this.trapiResultsAssembler.getResults(),
      },
      logs: this.logs.map((log) => log.toJSON()),
    };
  }

  /**
   * Set TRAPI Query Graph
   * @param {object} queryGraph - TRAPI Query Graph Object
   */
  setQueryGraph(queryGraph) {
    this.queryGraph = queryGraph;
  }

  _initializeResponse() {
    this.knowledgeGraph = new KnowledgeGraph();
    this.trapiResultsAssembler = new TrapiResultsAssembler();
    this.bteGraph = new Graph();
    this.bteGraph.subscribe(this.knowledgeGraph);
  }

  /**
   * @private
   * @param {object} queryGraph - TRAPI Query Graph Object
   */
  async _processQueryGraph(queryGraph) {
    try {
      let queryGraphHandler = new QueryGraph(queryGraph);
      let queryExecutionEdges = await queryGraphHandler.calculateEdges();
      this.logs = [...this.logs, ...queryGraphHandler.logs];
      return queryExecutionEdges;
    } catch (err) {
      if (err instanceof InvalidQueryGraphError) {
        throw err;
      } else {
        throw new InvalidQueryGraphError();
      }
    }
  }

  _createBatchEdgeQueryHandlersForCurrent(currentQXEdge, metaKG) {
    let handler = new BatchEdgeQueryHandler(metaKG, this.resolveOutputIDs, {
      caching: this.options.caching,
      recordHashEdgeAttributes: config.EDGE_ATTRIBUTES_USED_IN_RECORD_HASH,
    });
    handler.setEdges(currentQXEdge);
    return handler;
  }

  async _edgesSupported(qXEdges, metaKG) {
    if (this.options.dryrun) {
      let log_msg =
        'Running dryrun of query, no API calls will be performed. Actual query execution order may vary based on API responses received.';
      this.logs.push(new LogEntry('INFO', null, log_msg).getLog());
    }

    // _.cloneDeep() is resource-intensive but only runs once per query
    qXEdges = _.cloneDeep(qXEdges);
    const manager = new EdgeManager(qXEdges);
    const qEdgesMissingOps = {};
    while (manager.getEdgesNotExecuted()) {
      let currentQXEdge = manager.getNext();
      const edgeConverter = new QEdge2APIEdgeHandler([currentQXEdge], metaKG);
      const metaXEdges = edgeConverter.getMetaXEdges(currentQXEdge);

      if (this.options.dryrun) {
        let apiNames = [...new Set(metaXEdges.map((metaXEdge) => metaXEdge.association.api_name))];

        let log_msg;
        if (currentQXEdge.reverse) {
          log_msg = `qEdge ${currentQXEdge.qEdge.id} (reversed): ${currentQXEdge.qEdge.object.category} > ${
            currentQXEdge.qEdge.predicate ? `${currentQXEdge.qEdge.predicate} > ` : ''
          }${currentQXEdge.qEdge.subject.category}`;
        } else {
          log_msg = `qEdge ${currentQXEdge.qEdge.id}: ${currentQXEdge.qEdge.subject.category} > ${
            currentQXEdge.qEdge.predicate ? `${currentQXEdge.qEdge.predicate} > ` : ''
          }${currentQXEdge.qEdge.object.category}`;
        }
        this.logs.push(new LogEntry('INFO', null, log_msg).getLog());

        if (metaXEdges.length) {
          let log_msg_2 = `${metaXEdges.length} total planned queries to following APIs: ${apiNames.join(',')}`;
          this.logs.push(new LogEntry('INFO', null, log_msg_2).getLog());
        }

        metaXEdges.forEach((metaXEdge) => {
          log_msg = `${metaXEdge.association.api_name}: ${metaXEdge.association.input_type} > ${metaXEdge.association.predicate} > ${metaXEdge.association.output_type}`;
          this.logs.push(new LogEntry('DEBUG', null, log_msg).getLog());
        });
      }

      if (!metaXEdges.length) {
        qEdgesMissingOps[currentQXEdge.qEdge.id] = currentQXEdge.reverse;
      }
      // assume results so next edge may be reversed or not
      currentQXEdge.executed = true;

      //use # of APIs as estimate of # of records
      if (metaXEdges.length) {
        if (currentQXEdge.reverse) {
          currentQXEdge.subject.entity_count = currentQXEdge.object.entity_count * metaXEdges.length;
        } else {
          currentQXEdge.object.entity_count = currentQXEdge.subject.entity_count * metaXEdges.length;
        }
      } else {
        currentQXEdge.object.entity_count = 1;
        currentQXEdge.subject.entity_count = 1;
      }
    }

    const len = Object.keys(qEdgesMissingOps).length;
    // this.logs = [...this.logs, ...manager.logs];
    let qEdgesToLog = Object.entries(qEdgesMissingOps).map(([qEdge, reversed]) => {
      return reversed ? `(reversed ${qEdge})` : `(${qEdge})`;
    });
    qEdgesToLog = qEdgesToLog.length > 1 ? `[${qEdgesToLog.join(', ')}]` : `${qEdgesToLog.join(', ')}`;
    if (len > 0) {
      const terminateLog = `Query Edge${len !== 1 ? 's' : ''} ${qEdgesToLog} ${
        len !== 1 ? 'have' : 'has'
      } no MetaKG edges. Your query terminates.`;
      debug(terminateLog);
      this.logs.push(new LogEntry('WARNING', null, terminateLog).getLog());
      return false;
    } else {
      if (this.options.dryrun) {
        return false;
      }
      return true;
    }
  }

  async _logSkippedQueries(unavailableAPIs) {
    Object.entries(unavailableAPIs).forEach(([api, { skippedQueries }]) => {
      if (skippedQueries > 0) {
        const skipMessage = `${skippedQueries} additional quer${skippedQueries > 1 ? 'ies' : 'y'} to ${api} ${
          skippedQueries > 1 ? 'were' : 'was'
        } skipped as the API was unavailable.`;
        debug(skipMessage);
        this.logs.push(new LogEntry('WARNING', null, skipMessage).getLog());
      }
    });
  }

  async dumpRecords(records) {
    let filePath = path.resolve('../../..', process.env.DUMP_RECORDS);
    // create new (unique) file if arg is directory
    try {
      if ((await fs.lstat(filePath)).isDirectory()) {
        filePath = path.resolve(filePath, `recordDump-${new Date().toISOString()}.json`);
      }
    } catch (e) {
      null; // specified a file, which doesn't exist (which is fine)
    }
    let direction = false;
    if (process.env.DUMP_RECORDS_DIRECTION?.includes('exec')) {
      direction = true;
      records = [...records].map((record) => record.queryDirection());
    }
    await fs.writeFile(filePath, JSON.stringify(records.map((record) => record.freeze())));
    let logMessage = `Dumping Records ${direction ? `(in execution direction)` : ''} to ${filePath}`;
    debug(logMessage);
  }

  _queryUsesInferredMode() {
    const inferredEdge = Object.values(this.queryGraph.edges).some((edge) => edge.knowledge_type === 'inferred');

    return inferredEdge;
  }

  _queryIsOneHop() {
    const oneHop = Object.keys(this.queryGraph.edges).length === 1;
    return oneHop;
  }

  async _handleInferredEdges(usePredicate = true) {
    // TODO [POST-MVP] check for flipped predicate cases
    // i.e. Drug -treats-> Disease OR Disease -treated_by-> Drug
    let logMessage = 'Query proceeding in Inferred Mode.';
    debug(logMessage);
    this.logs.push(new LogEntry('INFO', null, logMessage).getLog());

    const nodeMissingCategory = Object.values(this.queryGraph.nodes).some((node) => {
      return typeof node.categories === 'undefined' || node.categories.length === 0;
    });
    if (nodeMissingCategory) {
      const message = 'All nodes in Inferred Mode edge must have categories. Your query terminates.';
      this.logs.push(new LogEntry('WARNING', null, message).getLog());
      debug(message);
      return;
    }

    const nodeMissingID = !Object.values(this.queryGraph.nodes).some((node) => {
      return typeof node.ids !== 'undefined' && node.ids.length > 0;
    });
    if (nodeMissingID) {
      const message = 'At least one node in Inferred Mode edge must have at least 1 ID. Your query terminates.';
      this.logs.push(new LogEntry('WARNING', null, message).getLog());
      debug(message);
      return;
    }

    const edgeMissingPredicate =
      typeof Object.values(this.queryGraph.edges)[0].predicates === 'undefined' ||
      Object.values(this.queryGraph.edges)[0].predicates.length < 1;
    if (edgeMissingPredicate) {
      const message = 'Inferred Mode edge must specify a predicate. Your query terminates.';
      this.logs.push(new LogEntry('WARNING', null, message).getLog());
      debug(message);
      return;
    }

    const tooManyIDs =
      1 <
      Object.values(this.queryGraph.nodes).reduce((sum, node) => {
        return typeof node.ids !== 'undefined' ? sum + node.ids.length : sum;
      }, 0);
    if (tooManyIDs) {
      const message = 'Inferred Mode queries with multiple IDs are not supported. Your query terminates.';
      this.logs.push(new LogEntry('WARNING', null, message).getLog());
      debug(message);
      return;
    }

    const multiplePredicates =
      Object.values(this.queryGraph.edges).reduce((sum, edge) => {
        return edge.predicates ? sum + edge.predicates.length : sum;
      }, 0) > 1;
    if (multiplePredicates) {
      const message = 'Inferred Mode queries with multiple predicates are not supported. Your query terminates.';
      this.logs.push(new LogEntry('WARNING', null, message).getLog());
      debug(message);
      return;
    }

    if (this.options.smartAPIID || this.options.teamName) {
      const message = 'Inferred Mode on smartapi/team-specific endpoints not supported. Your query terminates.';
      this.logs.push(new LogEntry('WARNING', null, message).getLog());
      debug(message);
      return;
    }

    const CREATIVE_LIMIT = 1000;

    const qEdgeID = Object.keys(this.queryGraph.edges)[0];
    const qEdge = this.queryGraph.edges[qEdgeID];
    const qSubject = this.queryGraph.nodes[qEdge.subject];
    const qObject = this.queryGraph.nodes[qEdge.object];
    debug('Looking up query Templates');
    const expandedSubject = qSubject.categories.reduce((arr, subjectCategory) => {
      return utils.getUnique([...arr, ...biolink.getDescendantClasses(utils.removeBioLinkPrefix(subjectCategory))]);
    }, []);
    const expandedPredicates = qEdge.predicates.reduce((arr, predicate) => {
      return utils.getUnique([...arr, ...biolink.getDescendantPredicates(utils.removeBioLinkPrefix(predicate))]);
    }, []);
    const expandedObject = qObject.categories.reduce((arr, objectCategory) => {
      return utils.getUnique([...arr, ...biolink.getDescendantClasses(utils.removeBioLinkPrefix(objectCategory))]);
    }, []);
    const lookupObjects = expandedSubject.reduce((arr, subjectCategory) => {
      let templates = expandedObject.reduce((arr2, objectCategory) => {
        return [
          ...arr2,
          ...expandedPredicates.map((predicate) => {
            return {
              subject: utils.removeBioLinkPrefix(subjectCategory),
              object: utils.removeBioLinkPrefix(objectCategory),
              predicate: utils.removeBioLinkPrefix(predicate),
            };
            // return `${utils.removeBioLinkPrefix(subjectCategory)}-${utils.removeBioLinkPrefix(
            //   predicate,
            // )}-${utils.removeBioLinkPrefix(objectCategory)}`;
          }),
        ];
      }, []);
      return [...arr, ...templates];
    }, []);
    const templates = await getTemplates(lookupObjects);

    logMessage = `Got ${templates.length} inferred query templates.`;
    debug(logMessage);
    this.logs.push(new LogEntry('INFO', null, logMessage).getLog());

    if (!templates.length) {
      logMessage = `No Templates matched your inferred-mode query. Your query terminates.`;
      debug(logMessage);
      this.logs.push(new LogEntry('WARNING', null, logMessage).getLog());
    }

    // combine creative query with templates
    const subQueries = templates.map((template) => {
      template.nodes.creativeQuerySubject.categories = [
        ...new Set([...template.nodes.creativeQuerySubject.categories, ...qSubject.categories]),
      ];
      const creativeQuerySubjectIDs = qSubject.ids ? qSubject.ids : [];
      template.nodes.creativeQuerySubject.ids = template.nodes.creativeQuerySubject.ids
        ? [...new Set([...template.nodes.creativeQuerySubject.ids, ...creativeQuerySubjectIDs])]
        : creativeQuerySubjectIDs;

      template.nodes.creativeQueryObject.categories = [
        ...new Set([...template.nodes.creativeQueryObject.categories, ...qObject.categories]),
      ];
      const qEdgeObjectIDs = qObject.ids ? qObject.ids : [];
      template.nodes.creativeQueryObject.ids = template.nodes.creativeQueryObject.ids
        ? [...new Set([...template.nodes.creativeQueryObject.ids, ...qEdgeObjectIDs])]
        : qEdgeObjectIDs;

      if (!template.nodes.creativeQuerySubject.categories.length) {
        delete template.nodes.creativeQuerySubject.categories;
      }
      if (!template.nodes.creativeQueryObject.categories.length) {
        delete template.nodes.creativeQueryObject.categories;
      }
      if (!template.nodes.creativeQuerySubject.ids.length) {
        delete template.nodes.creativeQuerySubject.ids;
      }
      if (!template.nodes.creativeQueryObject.ids.length) {
        delete template.nodes.creativeQueryObject.ids;
      }

      return template;
    });

    const combinedResponse = {
      workflow: [{ id: 'lookup' }],
      message: {
        query_graph: {},
        knowledge_graph: {
          nodes: {},
          edges: {},
        },
        results: {},
      },
      logs: this.logs,
    };
    const reservedIDs = {
      nodes: [qEdge.subject, qEdge.object],
      edges: [qEdgeID],
    };
    // add/combine nodes
    let resultQueries = [];
    let successfulQueries = 0;
    let stop = false;
    let mergedResultsCount = {};
    await async.eachOfSeries(subQueries, async (queryGraph, i) => {
      if (stop) {
        return;
      }
      const handler = new TRAPIQueryHandler(this.options, this.path, this.predicatePath, this.includeReasoner);
      handler.setQueryGraph(queryGraph);
      try {
        await handler.query();
        const response = handler.getResponse();

        if (
          // if query would add too many results, don't combine it
          Object.keys(response.message.results).length + Object.keys(combinedResponse.message.results).length >
            parseInt(CREATIVE_LIMIT) + 500 &&
          Object.keys(combinedResponse.message.results).length > 0
        ) {
          stop = true;
          const message = `Template ${i} exceeds absolute maximum of ${CREATIVE_LIMIT + 500} (${
            Object.keys(response.message.results).length
          }). These results will not be included. Skipping remaining ${subQueries.length - (i + 1)} templates.`;
          debug(message);
          combinedResponse.logs.push(new LogEntry(`INFO`, null, message).getLog());
          return;
        }
        // add non-duplicate nodes
        Object.entries(response.message.knowledge_graph.nodes).forEach(([curie, node]) => {
          if (!(curie in combinedResponse.message.knowledge_graph.nodes)) {
            combinedResponse.message.knowledge_graph.nodes[curie] = node;
          }
        });
        // add non-duplicate edges
        Object.entries(response.message.knowledge_graph.edges).forEach(([recordHash, edge]) => {
          if (!(recordHash in combinedResponse.message.knowledge_graph.edges)) {
            combinedResponse.message.knowledge_graph.edges[recordHash] = edge;
          }
        });
        // make unique node/edge ids for this sub-query's graph
        const nodeMapping = Object.fromEntries(
          Object.keys(response.message.query_graph.nodes).map((nodeID) => {
            let newID = nodeID;
            if (['creativeQuerySubject', 'creativeQueryObject'].includes(nodeID)) {
              newID = nodeID === 'creativeQuerySubject' ? qEdge.subject : qEdge.object;
            } else {
              while (reservedIDs.nodes.includes(newID)) {
                let number = newID.match(/[0-9]+$/);
                let newNumber = number ? `0${parseInt(number[0]) + 1}` : '01';
                newID = number ? newID.replace(number, newNumber) : `${newID}${newNumber}`;
              }
              reservedIDs.nodes.push(newID);
            }
            return [nodeID, newID];
          }),
        );
        const edgeMapping = Object.fromEntries(
          Object.keys(response.message.query_graph.edges).map((edgeID) => {
            let newID = edgeID;
            while (reservedIDs.edges.includes(newID)) {
              let number = newID.match(/[0-9]+$/);
              let newNumber = number ? `0${parseInt(number[0]) + 1}` : '01';
              newID = number ? newID.replace(number, newNumber) : `${newID}${newNumber}`;
            }
            reservedIDs.edges.push(newID);
            return [edgeID, newID];
          }),
        );
        // add results
        response.message.results.forEach((result) => {
          const translatedResult = {
            node_bindings: {},
            edge_bindings: {},
            score: result.score,
          };
          Object.entries(result.node_bindings).forEach(([nodeID, bindings]) => {
            translatedResult.node_bindings[nodeMapping[nodeID]] = bindings;
          });
          Object.entries(result.edge_bindings).forEach(([edgeID, bindings]) => {
            translatedResult.edge_bindings[edgeMapping[edgeID]] = bindings;
          });
          const resultCreativeSubjectID = translatedResult.node_bindings[nodeMapping['creativeQuerySubject']]
            .map((binding) => binding.id)
            .join(',');
          const resultCreativeObjectID = translatedResult.node_bindings[nodeMapping['creativeQueryObject']]
            .map((binding) => binding.id)
            .join(',');
          const resultID = `${resultCreativeSubjectID}-${resultCreativeObjectID}`;
          if (resultID in combinedResponse.message.results) {
            mergedResultsCount[resultID] = mergedResultsCount[resultID]
              ? mergedResultsCount[resultID] + 1
              : 2; // accounting for initial + first merged
            Object.entries(translatedResult.node_bindings).forEach(([nodeID, bindings]) => {
              combinedResponse.message.results[resultID].node_bindings[nodeID] = bindings;
            });
            Object.entries(translatedResult.edge_bindings).forEach(([edgeID, bindings]) => {
              combinedResponse.message.results[resultID].edge_bindings[edgeID] = bindings;
            });

            const resScore = translatedResult.score;
            if (typeof combinedResponse.message.results[resultID].score !== 'undefined') {
              combinedResponse.message.results[resultID].score = resScore
                ? combinedResponse.message.results[resultID].score + resScore
                : combinedResponse.message.results[resultID].score;
            } else {
              combinedResponse.message.results[resultID].score = resScore;
            }
          } else {
            combinedResponse.message.results[resultID] = translatedResult;
          }
        });
        // fix/combine logs
        handler.logs.forEach((log) => {
          Object.entries(nodeMapping).forEach(([oldID, newID]) => {
            log.message = log.message.replace(oldID, newID);
          });
          Object.entries(edgeMapping).forEach(([oldID, newID]) => {
            log.message = log.message.replace(oldID, newID);
          });
          log.message = `[Template-${i}]: ${log.message}`;

          combinedResponse.logs.push(log);
        });
        if (response.message.results.length) {
          resultQueries.push(i);
        }
        successfulQueries += 1;
      } catch (error) {
        handler.logs.forEach((log) => {
          combinedResponse.logs.push(log);
        });
        const message = `ERROR: subQuery ${i} failed due to error ${error}`;
        debug(message);
        combinedResponse.logs.push(new LogEntry(`ERROR`, null, message).getLog());
        return;
      }

      if (Object.keys(combinedResponse.message.results).length >= parseInt(CREATIVE_LIMIT)) {
        stop = true;
        const message = `Reached Inferred Mode max result count (${
          Object.keys(combinedResponse.message.results).length
        }/${CREATIVE_LIMIT}), skipping remaining ${subQueries.length - (i + 1)} templates`;
        debug(message);
        combinedResponse.logs.push(new LogEntry(`INFO`, null, message).getLog());
      }
    });
    combinedResponse.message.query_graph = this.queryGraph;
    combinedResponse.message.results = Object.values(combinedResponse.message.results).sort((a, b) => {
      return b.score - a.score ? b.score - a.score : 0;
    });

    this.getResponse = () => {
      return combinedResponse;
    };
    if (Object.keys(mergedResultsCount).length) {
      const total = Object.values(mergedResultsCount).reduce((sum, count) => sum + count, 0);
      combinedResponse.logs.push(
        new LogEntry(
          `(${total}) inferred-template results were merged into (${Object.keys(mergedResultsCount).length}) final results.`,
        ).getLog(),
      );
    }
    if (successfulQueries) {
      this.createSummaryLog(combinedResponse.logs, resultQueries).forEach((log) => combinedResponse.logs.push(log));
    }
    combinedResponse.logs = combinedResponse.logs.map((log) => log.toJSON());
  }

  createSummaryLog(logs, resultTemplates = undefined) {
    const response = this.getResponse();
    const KGNodes = Object.keys(response.message.knowledge_graph.nodes).length;
    const kgEdges = Object.keys(response.message.knowledge_graph.edges).length;
    const results = response.message.results.length;
    const resultQueries = logs.filter(({ message, data }) => {
      const correctType = data?.type === 'query' && data?.hits;
      if (resultTemplates) {
        return correctType && resultTemplates.some((queryIndex) => message.includes(`[Template-${queryIndex}]`));
      }
      return correctType;
    }).length;
    const queries = logs.filter(({ data }) => data?.type === 'query').length;
    const sources = [
      ...new Set(
        logs
          .filter(({ message, data }) => {
            const correctType = data?.type === 'query' && data?.hits;
            if (resultTemplates) {
              return correctType && resultTemplates.some((queryIndex) => message.includes(`[Template-${queryIndex}]`));
            }
            return correctType;
          })
          .map(({ data }) => data?.api_name),
      ),
    ];
    let cached = logs.filter(({ data }) => data?.type === 'cacheHit').length;
    let scored = 0;
    let unscored = 0;
    const scoreLogs = logs.filter(({ data }) => {
      const correctType = data?.type === 'scoring';
      return correctType;
    });
    scoreLogs.forEach((scoreLog) => {
      scored += scoreLog['data']['scored'];
      unscored += scoreLog['data']['unscored'];
    });
    return [
      new LogEntry(
        'INFO',
        null,
        `Execution Summary: (${KGNodes}) nodes / (${kgEdges}) edges / (${results}) results; (${resultQueries}/${queries}) queries${
          cached ? ` (${cached} cached qEdges)` : ''
        } returned results from (${sources.length}) unique APIs ${sources === 1 ? 's' : ''}`,
      ).getLog(),
      new LogEntry('INFO', null, `APIs: ${sources.join(', ')}`).getLog(),
    ].concat(
      resultTemplates !== undefined
        ? new LogEntry('INFO', null, `Scoring Summary: (${scored}) scored / (${unscored}) unscored`).getLog()
        : [],
    );
  }

  async _checkContraints() {
    const constraints = new Set();
    Object.values(this.queryGraph).forEach((item) => {
      Object.values(item).forEach((element) => {
        element.constraints?.forEach(constraint => constraints.add(constraint.name));
        element.attribute_constraints?.forEach(constraint => constraints.add(constraint.name));
        element.qualifier_constraints?.forEach(constraint => constraints.add(constraint.name));
      });
    });
    if (constraints.size) {
      this.logs.push(new LogEntry(
        "ERROR",
        "UnsupportedAttributeConstraint",
        `Unsupported Attribute Constraints: [${[...constraints].join(", ")}]`
      ).getLog())
      this.logs.push(new LogEntry(
        "ERROR",
        null,
        `BTE does not currently support any type of constraint. Your query Terminates.`
      ).getLog())
      return true;
    }
  }

  async query() {
    this._initializeResponse();
    debug('Start to load metakg.');
    const metaKG = this._loadMetaKG();
    if (!metaKG.ops.length) {
      let error;
      if (this.options.smartAPIID) {
        error = `Specified SmartAPI ID (${this.options.smartAPIID}) is either invalid or missing.`;
      } else if (this.options.teamName) {
        error = `Specified Team (${this.options.teamName}) is either invalid or missing.`;
      } else {
        error = `Something has gone wrong and the MetaKG is empty. Please try again later. If this persists, please contact the server admin.`;
      }
      this.logs.push(new LogEntry('ERROR', null, error).getLog());
      return;
    }
    debug('MetaKG successfully loaded!');
    if (global.missingAPIs) {
      this.logs.push(
        new LogEntry(
          'WARNING',
          null,
          `The following APIs were unavailable at the time of execution: ${global.missingAPIs
            .map((spec) => spec.info.title)
            .join(', ')}`,
        ).getLog(),
      );
    }
    let queryExecutionEdges = await this._processQueryGraph(this.queryGraph);
<<<<<<< HEAD
    // TODO remove this when constraints implemented
    if (await this._checkContraints()) {
=======
    if ((this.options.smartAPIID || this.options.teamName) && Object.values(this.queryGraph.edges).length > 1) {
      const message = 'smartAPI/team-specific endpoints only support single-edge queries. Your query terminates.';
      this.logs.push(new LogEntry('WARNING', null, message).getLog());
      debug(message);
>>>>>>> 32fcfe02
      return;
    }
    debug(`(3) All edges created ${JSON.stringify(queryExecutionEdges)}`);
    if (this._queryUsesInferredMode() && this._queryIsOneHop()) {
      await this._handleInferredEdges();
      return;
    } else if (this._queryUsesInferredMode() && !this._queryIsOneHop()) {
      const message = 'Inferred Mode edges are only supported in single-edge queries. Your query terminates.';
      debug(message);
      this.logs.push(new LogEntry('WARNING', null, message).getLog());
      return;
    }
    if (!(await this._edgesSupported(queryExecutionEdges, metaKG))) {
      return;
    }
    const manager = new EdgeManager(queryExecutionEdges);
    const unavailableAPIs = {};
    while (manager.getEdgesNotExecuted()) {
      //next available/most efficient edge
      let currentQXEdge = manager.getNext();
      //crate queries from edge
      let handler = this._createBatchEdgeQueryHandlersForCurrent(currentQXEdge, metaKG);
      this.logs.push(
        new LogEntry(
          'INFO',
          null,
          `Executing ${currentQXEdge.getID()}${currentQXEdge.isReversed() ? ' (reversed)' : ''}: ${
            currentQXEdge.subject.id
          } ${currentQXEdge.isReversed() ? '<--' : '-->'} ${currentQXEdge.object.id}`,
        ).getLog(),
      );
      debug(`(5) Executing current edge >> "${currentQXEdge.getID()}"`);
      //execute current edge query
      let queryRecords = await handler.query(handler.qXEdges, unavailableAPIs);
      this.logs = [...this.logs, ...handler.logs];
      // create an edge execution summary
      let success = 0,
        fail = 0,
        total = 0;
      let cached = this.logs.filter(
        ({ data }) => data?.qEdgeID === currentQXEdge.qEdge.id && data?.type === 'cacheHit',
      ).length;
      this.logs
        .filter(({ data }) => data?.qEdgeID === currentQXEdge.qEdge.id && data?.type === 'query')
        .forEach(({ data }) => {
          !data.error ? success++ : fail++;
          total++;
        });
      this.logs.push(
        new LogEntry(
          'INFO',
          null,
          `${currentQXEdge.qEdge.id} execution: ${total} queries (${success} success/${fail} fail) and (${cached}) cached qEdges return (${queryRecords.length}) records`,
          {},
        ).getLog(),
      );
      if (queryRecords.length === 0) {
        this._logSkippedQueries(unavailableAPIs);
        debug(`(X) Terminating..."${currentQXEdge.getID()}" got 0 records.`);
        this.logs.push(
          new LogEntry(
            'WARNING',
            null,
            `qEdge (${currentQXEdge.getID()}) got 0 records. Your query terminates.`,
          ).getLog(),
        );
        return;
      }
      //storing records will trigger a node entity count update
      currentQXEdge.storeRecords(queryRecords);
      //filter records
      manager.updateEdgeRecords(currentQXEdge);
      //update and filter neighbors
      manager.updateAllOtherEdges(currentQXEdge);
      // check that any records are kept
      if (!currentQXEdge.records.length) {
        this._logSkippedQueries(unavailableAPIs);
        debug(`(X) Terminating..."${currentQXEdge.getID()}" kept 0 records.`);
        this.logs.push(
          new LogEntry(
            'WARNING',
            null,
            `qEdge (${currentQXEdge.getID()}) kept 0 records. Your query terminates.`,
          ).getLog(),
        );
        return;
      }
      // edge all done
      currentQXEdge.executed = true;
      debug(`(10) Edge successfully queried.`);
    }
    this._logSkippedQueries(unavailableAPIs);
    // collect and organize records
    manager.collectRecords();
    // dump records if set to do so
    if (process.env.DUMP_RECORDS) {
      await this.dumpRecords(manager.getRecords());
    }
    this.logs = [...this.logs, ...manager.logs];
    // update query graph
    this.bteGraph.update(manager.getRecords());
    //update query results
    await this.trapiResultsAssembler.update(manager.getOrganizedRecords());
    this.logs = [...this.logs, ...this.trapiResultsAssembler.logs];
    // prune bteGraph
    this.bteGraph.prune(this.trapiResultsAssembler.getResults());
    this.bteGraph.notify();
    // finishing logs
    this.createSummaryLog(this.logs).forEach((log) => this.logs.push(log));
    debug(`(14) TRAPI query finished.`);
  }
};<|MERGE_RESOLUTION|>--- conflicted
+++ resolved
@@ -679,15 +679,14 @@
       );
     }
     let queryExecutionEdges = await this._processQueryGraph(this.queryGraph);
-<<<<<<< HEAD
     // TODO remove this when constraints implemented
     if (await this._checkContraints()) {
-=======
+      return;
+    }
     if ((this.options.smartAPIID || this.options.teamName) && Object.values(this.queryGraph.edges).length > 1) {
       const message = 'smartAPI/team-specific endpoints only support single-edge queries. Your query terminates.';
       this.logs.push(new LogEntry('WARNING', null, message).getLog());
       debug(message);
->>>>>>> 32fcfe02
       return;
     }
     debug(`(3) All edges created ${JSON.stringify(queryExecutionEdges)}`);
