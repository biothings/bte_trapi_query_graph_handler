const meta_kg = require('@biothings-explorer/smartapi-kg');
var path = require('path');
const BatchEdgeQueryHandler = require('./batch_edge_query');
const QueryGraph = require('./query_graph');
const KnowledgeGraph = require('./graph/knowledge_graph');
const QueryResults = require('./query_results');
const InvalidQueryGraphError = require('./exceptions/invalid_query_graph_error');
const debug = require('debug')('bte:biothings-explorer-trapi:main');
const Graph = require('./graph/graph');
const EdgeManager = require('./edge_manager');
const _ = require('lodash');
const QEdge2APIEdgeHandler = require('./qedge2apiedge');
const LogEntry = require('./log_entry');
const redisClient = require('./redis-client');

exports.InvalidQueryGraphError = InvalidQueryGraphError;
exports.redisClient = redisClient;
exports.LogEntry = LogEntry;

exports.TRAPIQueryHandler = class TRAPIQueryHandler {
  constructor(options = {}, smartAPIPath = undefined, predicatesPath = undefined, includeReasoner = true) {
    this.logs = [];
    this.options = options;
    this.includeReasoner = includeReasoner;
    this.resolveOutputIDs =
      typeof this.options.enableIDResolution === 'undefined' ? true : this.options.enableIDResolution;
    this.path = smartAPIPath || path.resolve(__dirname, './smartapi_specs.json');
    this.predicatePath = predicatesPath || path.resolve(__dirname, './predicates.json');
  }

  _loadMetaKG() {
    const metaKG = new meta_kg.default(this.path, this.predicatePath);
    debug(`Query options are: ${JSON.stringify(this.options)}`);
    debug(`SmartAPI Specs read from path: ${this.path}`);
    metaKG.constructMetaKGSync(this.includeReasoner, this.options);
    return metaKG;
  }

  getResponse() {
    this.bteGraph.notify();
    return {
      workflow: [{ id: 'lookup' }],
      message: {
        query_graph: this.queryGraph,
        knowledge_graph: this.knowledgeGraph.kg,
        results: this.queryResults.getResults(),
      },
      logs: this.logs.map(log => log.toJSON()),
    };
  }

  /**
   * Set TRAPI Query Graph
   * @param {object} queryGraph - TRAPI Query Graph Object
   */
  setQueryGraph(queryGraph) {
    for (const nodeId in queryGraph.nodes) {
      if (Object.hasOwnProperty.call(queryGraph.nodes, nodeId)) {
        const currentNode = queryGraph.nodes[nodeId];
        if (Object.hasOwnProperty.call(currentNode, 'categories')) {
          if (currentNode['categories'].includes("biolink:Protein") &&
          !currentNode['categories'].includes("biolink:Gene")) {
            debug(`(0) Adding "Gene" category to "Protein" node.`);
            currentNode['categories'].push("biolink:Gene");
          }
        }
      }
    }
    this.queryGraph = queryGraph;
  }

  _initializeResponse() {
    this.knowledgeGraph = new KnowledgeGraph();
    this.queryResults = new QueryResults();
    this.bteGraph = new Graph();
    this.bteGraph.subscribe(this.knowledgeGraph);
  }

  /**
   * @private
   * @param {object} queryGraph - TRAPI Query Graph Object
   */
   async _processQueryGraph(queryGraph) {
    try {
      let queryGraphHandler = new QueryGraph(queryGraph);
      let qExeEdges = await queryGraphHandler.calculateEdges();
      this.logs = [...this.logs, ...queryGraphHandler.logs];
      return qExeEdges;
    } catch (err) {
      if (err instanceof InvalidQueryGraphError) {
        throw err;
      } else {
        throw new InvalidQueryGraphError();
      }
    }
  }

  _createBatchEdgeQueryHandlers(queryPaths, kg) {
    let handlers = {};
    for (const index in queryPaths) {
      handlers[index] = new BatchEdgeQueryHandler(kg, this.resolveOutputIDs, { caching: this.options.caching });
      handlers[index].setEdges(queryPaths[index]);
      handlers[index].subscribe(this.queryResults);
      handlers[index].subscribe(this.bteGraph);
    }
    return handlers;
  }

  _createBatchEdgeQueryHandlersForCurrent(currentEdge, metaKG) {
    let handler = new BatchEdgeQueryHandler(metaKG, this.resolveOutputIDs, {caching: this.options.caching });
    handler.setEdges(currentEdge);
    return handler;
  }

<<<<<<< HEAD
  async _edgesSupported(qXEdges, metaKG) {
=======
  async _edgesSupported(qEdges, kg) {
    if (this.options.dryrun)
    {
      let log_msg = "Running dryrun of query, no API calls will be performed. Actual query execution order may vary based on API responses received.";
      this.logs.push(new LogEntry("INFO", null, log_msg).getLog());
    }

>>>>>>> 9a9801b0
    // _.cloneDeep() is resource-intensive but only runs once per query
    qXEdges = _.cloneDeep(qXEdges);
    const manager = new EdgeManager(qXEdges);
    const qEdgesMissingOps = {};
    while (manager.getEdgesNotExecuted()) {
<<<<<<< HEAD
      let currentEdge = manager.getNext();
      const edgeConverter = new QEdge2APIEdgeHandler([currentEdge], metaKG);
      const smartAPIEdges = edgeConverter.getMetaXEdges(currentEdge);
      if (!smartAPIEdges.length) {
        qEdgesMissingOps[currentEdge.qEdge.id] = currentEdge.reverse;
      }
      // assume results so next edge may be reversed or not
      currentEdge.executed = true;
      currentEdge.object.entity_count = 1;
      currentEdge.subject.entity_count = 1;
      // this.logs = [...this.logs, ...edgeConverter.logs];
=======
      let current_edge = manager.getNext();
      const edgeConverter = new QEdge2BTEEdgeHandler([current_edge], kg);
      const sAPIEdges = edgeConverter.getSmartAPIEdges(current_edge);

      if (this.options.dryrun) {
        let apiNames = [...new Set(sAPIEdges.map((apiEdge) => apiEdge.association.api_name))];

        let log_msg;
        if (current_edge.reverse) {
          log_msg = `Edge ${current_edge.qEdge.id} (reversed): ${current_edge.qEdge.object.category} > ${current_edge.qEdge.predicate ? `${current_edge.qEdge.predicate} > ` : ''}${current_edge.qEdge.subject.category}`;
        } else {
          log_msg = `Edge ${current_edge.qEdge.id}: ${current_edge.qEdge.subject.category} > ${current_edge.qEdge.predicate ? `${current_edge.qEdge.predicate} > ` : ''}${current_edge.qEdge.object.category}`;
        }
        this.logs.push(new LogEntry("INFO", null, log_msg).getLog());

        if (sAPIEdges.length) {
          let log_msg_2 = `${sAPIEdges.length} total planned queries to following APIs: ${apiNames.join(',')}`;
          this.logs.push(new LogEntry("INFO", null, log_msg_2).getLog());
        }

        sAPIEdges.forEach(apiEdge => {
          log_msg = `${apiEdge.association.api_name}: ${apiEdge.association.input_type} > ${apiEdge.association.predicate} > ${apiEdge.association.output_type}`;
          this.logs.push(new LogEntry("DEBUG", null, log_msg).getLog());
        });
      }

      if (!sAPIEdges.length) {
        edgesMissingOps[current_edge.qEdge.id] = current_edge.reverse;
      }
      // assume results so next edge may be reversed or not
      current_edge.executed = true;

      //use # of APIs as estimate of # of results
      if (sAPIEdges.length) {
        if (current_edge.reverse) {
          current_edge.subject.entity_count = current_edge.object.entity_count * sAPIEdges.length;
        }
        else {
          current_edge.object.entity_count = current_edge.subject.entity_count * sAPIEdges.length;
        }

      } else {
        current_edge.object.entity_count = 1;
        current_edge.subject.entity_count = 1;
      }
>>>>>>> 9a9801b0
    }

    const len = Object.keys(qEdgesMissingOps).length;
    // this.logs = [...this.logs, ...manager.logs];
    let qEdgesToLog = Object.entries(qEdgesMissingOps).map(([qEdge, reversed]) => {
      return reversed
        ? `(reversed ${qEdge})`
        : `(${qEdge})`;
    });
    qEdgesToLog = qEdgesToLog.length > 1
      ? `[${qEdgesToLog.join(', ')}]`
      : `${qEdgesToLog.join(', ')}`
    if (len > 0) {
<<<<<<< HEAD
      const terminateLog = `Query Edge${len === 1 ? 's' : ''} ${qEdgesToLog} ${
        len === 1 ? 'have' : 'has'
=======
      const terminateLog = `Query Edge${len !== 1 ? 's' : ''} ${edgesToLog} ${
        len !== 1 ? 'have' : 'has'
>>>>>>> 9a9801b0
      } no SmartAPI edges. Your query terminates.`;
      debug(terminateLog);
      this.logs.push(new LogEntry('WARNING', null, terminateLog).getLog());
      return false;
    } else {
      if (this.options.dryrun) {
        return false;
      }
      return true;
    }
  }

  async _logSkippedQueries(unavailableAPIs) {
    Object.entries(unavailableAPIs).forEach(([api, skippedQueries]) => {
      const skipMessage = `${skippedQueries} additional quer${skippedQueries > 1 ? "ies" : "y"} to ${api} ${
        skippedQueries > 1 ? "were" : "was"
      } skipped as the API was unavailable.`;
      debug(skipMessage);
      this.logs.push(
        new LogEntry(
          "WARNING",
          null,
          skipMessage
        ).getLog()
      );
    });
  }

  async query() {
    this._initializeResponse();
    debug('Start to load metakg.');
    const metaKG = this._loadMetaKG(this.smartapiID, this.team);
    debug('MetaKG successfully loaded!');
    if (global.missingAPIs) {
      this.logs.push(
        new LogEntry(
          'WARNING',
          null,
          `The following APIs were unavailable at the time of execution: ${global.missingAPIs.map(spec => spec.info.title).join(', ')}`
        ).getLog()
      )
    }
    let queryExecutionEdges = await this._processQueryGraph(this.queryGraph);
    debug(`(3) All edges created ${JSON.stringify(queryExecutionEdges)}`);
    if (!(await this._edgesSupported(queryExecutionEdges, metaKG))) {
      return;
    }
<<<<<<< HEAD
    const manager = new EdgeManager(queryExecutionEdges);
=======
    const manager = new EdgeManager(queryEdges);
    const unavailableAPIs = {};
>>>>>>> 9a9801b0
    while (manager.getEdgesNotExecuted()) {
      //next available/most efficient edge
      let currentEdge = manager.getNext();
      //crate queries from edge
      let handler = this._createBatchEdgeQueryHandlersForCurrent(currentEdge, metaKG);
      this.logs.push(
        new LogEntry(
          'INFO',
          null,
          `Executing ${currentEdge.getID()}${currentEdge.isReversed() ? ' (reversed)' : ''}: ${
            currentEdge.subject.id
          } ${currentEdge.isReversed() ? '<--' : '-->'} ${
            currentEdge.object.id
          }`,
        ).getLog(),
      );
      debug(`(5) Executing current edge >> "${currentEdge.getID()}"`);
      //execute current edge query
<<<<<<< HEAD
      let queryRecords = await handler.query(handler.qXEdges);
=======
      let res = await handler.query(handler.qEdges, unavailableAPIs);
>>>>>>> 9a9801b0
      this.logs = [...this.logs, ...handler.logs];
      // create an edge execution summary
      let success = 0, fail = 0, total = 0;
      let cached = this.logs.filter(({ data }) => data?.edge_id === currentEdge.qEdge.id && data?.type === 'cacheHit').length;
      this.logs
        .filter(({ data }) => data?.edge_id === currentEdge.qEdge.id && data?.type === 'query')
        .forEach(({ data }) => {
          !data.error ? success++ : fail++;
          total++;
        });
      this.logs.push(
        new LogEntry(
          'INFO',
          null,
          `${currentEdge.qEdge.id} execution: ${total} queries (${success} success/${fail} fail) and (${cached}) cached edges return (${queryRecords.length}) records`,
          {}
        ).getLog()
      );
<<<<<<< HEAD
      if (queryRecords.length === 0) {
        debug(`(X) Terminating..."${currentEdge.getID()}" got 0 records.`);
=======
      if (res.length === 0) {
        this._logSkippedQueries(unavailableAPIs);
        debug(`(X) Terminating..."${current_edge.getID()}" got 0 results.`);
        this.logs.push(
          new LogEntry(
              'WARNING',
              null,
              `Edge (${current_edge.getID()}) got 0 results. Your query terminates.`
          ).getLog()
        );
>>>>>>> 9a9801b0
        return;
      }
      //storing records will trigger a node entity count update
      currentEdge.storeRecords(queryRecords);
      //filter records
      manager.updateEdgeRecords(currentEdge);
      //update and filter neighbors
<<<<<<< HEAD
      manager.updateAllOtherEdges(currentEdge);
      // check that any records are kept
      if (!currentEdge.records.length) {
        debug(`(X) Terminating..."${currentEdge.getID()}" got 0 records.`);
=======
      manager.updateAllOtherEdges(current_edge);
      // check that any results are kept
      if (!current_edge.results.length) {
        this._logSkippedQueries(unavailableAPIs);
        debug(`(X) Terminating..."${current_edge.getID()}" kept 0 results.`);
>>>>>>> 9a9801b0
        this.logs.push(
            new LogEntry(
                'WARNING',
                null,
                `Edge (${currentEdge.getID()}) kept 0 records. Your query terminates.`
            ).getLog()
        );
        return;
    }
      //edge all done
      currentEdge.executed = true;
      debug(`(10) Edge successfully queried.`);
    };
<<<<<<< HEAD
    //collect and organize records
    manager.collectRecords();
=======
    this._logSkippedQueries(unavailableAPIs);
    //collect and organize results
    manager.collectResults();
>>>>>>> 9a9801b0
    this.logs = [...this.logs, ...manager.logs];
    //update query graph
    this.bteGraph.update(manager.getRecords());
    //update query results
    this.queryResults.update(manager.getOrganizedRecords());
    this.bteGraph.notify();
    const rKGNodes = Object.keys(this.knowledgeGraph.nodes).length;
    const rKGEdges = Object.keys(this.knowledgeGraph.edges).length;
    const results = this.queryResults.getResults().length;
    const resultQueries = this.logs.filter(({ data }) => data?.type === 'query' && data?.hits).length;
    const queries = this.logs.filter(({ data }) => data?.type === 'query').length;
    const sources = [...new Set(manager._records.map(res => res.$edge_metadata.api_name))];
    let cached = this.logs.filter(({ data }) => data?.type === 'cacheHit').length;
    this.logs.push(
      new LogEntry(
        'INFO',
        null,
        `Execution Summary: (${rKGNodes}) nodes / (${rKGEdges}) edges / (${results}) results; (${resultQueries}/${queries}) queries${cached ? ` (${cached} cached edges)` : ''} returned results from (${sources.length}) unique APIs ${
          sources === 1 ? 's' : ''
        }`,
      ).getLog(),
    );
    this.logs.push(
      new LogEntry(
        'INFO',
        null,
        `APIs: ${sources.join(', ')}`,
      ).getLog(),
    );
    debug(`(14) TRAPI query finished.`);
    }
};<|MERGE_RESOLUTION|>--- conflicted
+++ resolved
@@ -112,81 +112,63 @@
     return handler;
   }
 
-<<<<<<< HEAD
   async _edgesSupported(qXEdges, metaKG) {
-=======
-  async _edgesSupported(qEdges, kg) {
     if (this.options.dryrun)
     {
       let log_msg = "Running dryrun of query, no API calls will be performed. Actual query execution order may vary based on API responses received.";
       this.logs.push(new LogEntry("INFO", null, log_msg).getLog());
     }
 
->>>>>>> 9a9801b0
     // _.cloneDeep() is resource-intensive but only runs once per query
     qXEdges = _.cloneDeep(qXEdges);
     const manager = new EdgeManager(qXEdges);
     const qEdgesMissingOps = {};
     while (manager.getEdgesNotExecuted()) {
-<<<<<<< HEAD
       let currentEdge = manager.getNext();
       const edgeConverter = new QEdge2APIEdgeHandler([currentEdge], metaKG);
-      const smartAPIEdges = edgeConverter.getMetaXEdges(currentEdge);
-      if (!smartAPIEdges.length) {
-        qEdgesMissingOps[currentEdge.qEdge.id] = currentEdge.reverse;
+      const metaXEdges = edgeConverter.getMetaXEdges(currentEdge);
+
+      if (this.options.dryrun) {
+        let apiNames = [...new Set(metaXEdges.map((metaXEdge) => metaXEdge.association.api_name))];
+
+        let log_msg;
+        if (currentEdge.reverse) {
+          log_msg = `Edge ${currentEdge.qEdge.id} (reversed): ${currentEdge.qEdge.object.category} > ${currentEdge.qEdge.predicate ? `${currentEdge.qEdge.predicate} > ` : ''}${currentEdge.qEdge.subject.category}`;
+        } else {
+          log_msg = `Edge ${currentEdge.qEdge.id}: ${currentEdge.qEdge.subject.category} > ${currentEdge.qEdge.predicate ? `${currentEdge.qEdge.predicate} > ` : ''}${currentEdge.qEdge.object.category}`;
+        }
+        this.logs.push(new LogEntry("INFO", null, log_msg).getLog());
+
+        if (metaXEdges.length) {
+          let log_msg_2 = `${metaXEdges.length} total planned queries to following APIs: ${apiNames.join(',')}`;
+          this.logs.push(new LogEntry("INFO", null, log_msg_2).getLog());
+        }
+
+        metaXEdges.forEach(metaXEdge => {
+          log_msg = `${metaXEdge.association.api_name}: ${metaXEdge.association.input_type} > ${metaXEdge.association.predicate} > ${metaXEdge.association.output_type}`;
+          this.logs.push(new LogEntry("DEBUG", null, log_msg).getLog());
+        });
+      }
+
+      if (!metaXEdges.length) {
+        edgesMissingOps[currentEdge.qEdge.id] = currentEdge.reverse;
       }
       // assume results so next edge may be reversed or not
       currentEdge.executed = true;
-      currentEdge.object.entity_count = 1;
-      currentEdge.subject.entity_count = 1;
-      // this.logs = [...this.logs, ...edgeConverter.logs];
-=======
-      let current_edge = manager.getNext();
-      const edgeConverter = new QEdge2BTEEdgeHandler([current_edge], kg);
-      const sAPIEdges = edgeConverter.getSmartAPIEdges(current_edge);
-
-      if (this.options.dryrun) {
-        let apiNames = [...new Set(sAPIEdges.map((apiEdge) => apiEdge.association.api_name))];
-
-        let log_msg;
-        if (current_edge.reverse) {
-          log_msg = `Edge ${current_edge.qEdge.id} (reversed): ${current_edge.qEdge.object.category} > ${current_edge.qEdge.predicate ? `${current_edge.qEdge.predicate} > ` : ''}${current_edge.qEdge.subject.category}`;
-        } else {
-          log_msg = `Edge ${current_edge.qEdge.id}: ${current_edge.qEdge.subject.category} > ${current_edge.qEdge.predicate ? `${current_edge.qEdge.predicate} > ` : ''}${current_edge.qEdge.object.category}`;
-        }
-        this.logs.push(new LogEntry("INFO", null, log_msg).getLog());
-
-        if (sAPIEdges.length) {
-          let log_msg_2 = `${sAPIEdges.length} total planned queries to following APIs: ${apiNames.join(',')}`;
-          this.logs.push(new LogEntry("INFO", null, log_msg_2).getLog());
-        }
-
-        sAPIEdges.forEach(apiEdge => {
-          log_msg = `${apiEdge.association.api_name}: ${apiEdge.association.input_type} > ${apiEdge.association.predicate} > ${apiEdge.association.output_type}`;
-          this.logs.push(new LogEntry("DEBUG", null, log_msg).getLog());
-        });
-      }
-
-      if (!sAPIEdges.length) {
-        edgesMissingOps[current_edge.qEdge.id] = current_edge.reverse;
-      }
-      // assume results so next edge may be reversed or not
-      current_edge.executed = true;
 
       //use # of APIs as estimate of # of results
-      if (sAPIEdges.length) {
-        if (current_edge.reverse) {
-          current_edge.subject.entity_count = current_edge.object.entity_count * sAPIEdges.length;
+      if (metaXEdges.length) {
+        if (currentEdge.reverse) {
+          currentEdge.subject.entity_count = currentEdge.object.entity_count * metaXEdges.length;
         }
         else {
-          current_edge.object.entity_count = current_edge.subject.entity_count * sAPIEdges.length;
+          currentEdge.object.entity_count = currentEdge.subject.entity_count * metaXEdges.length;
         }
 
       } else {
-        current_edge.object.entity_count = 1;
-        current_edge.subject.entity_count = 1;
-      }
->>>>>>> 9a9801b0
+        currentEdge.object.entity_count = 1;
+        currentEdge.subject.entity_count = 1;
+      }
     }
 
     const len = Object.keys(qEdgesMissingOps).length;
@@ -200,13 +182,8 @@
       ? `[${qEdgesToLog.join(', ')}]`
       : `${qEdgesToLog.join(', ')}`
     if (len > 0) {
-<<<<<<< HEAD
-      const terminateLog = `Query Edge${len === 1 ? 's' : ''} ${qEdgesToLog} ${
-        len === 1 ? 'have' : 'has'
-=======
-      const terminateLog = `Query Edge${len !== 1 ? 's' : ''} ${edgesToLog} ${
+      const terminateLog = `Query Edge${len !== 1 ? 's' : ''} ${qEdgesToLog} ${
         len !== 1 ? 'have' : 'has'
->>>>>>> 9a9801b0
       } no SmartAPI edges. Your query terminates.`;
       debug(terminateLog);
       this.logs.push(new LogEntry('WARNING', null, terminateLog).getLog());
@@ -254,12 +231,8 @@
     if (!(await this._edgesSupported(queryExecutionEdges, metaKG))) {
       return;
     }
-<<<<<<< HEAD
     const manager = new EdgeManager(queryExecutionEdges);
-=======
-    const manager = new EdgeManager(queryEdges);
     const unavailableAPIs = {};
->>>>>>> 9a9801b0
     while (manager.getEdgesNotExecuted()) {
       //next available/most efficient edge
       let currentEdge = manager.getNext();
@@ -278,11 +251,7 @@
       );
       debug(`(5) Executing current edge >> "${currentEdge.getID()}"`);
       //execute current edge query
-<<<<<<< HEAD
-      let queryRecords = await handler.query(handler.qXEdges);
-=======
-      let res = await handler.query(handler.qEdges, unavailableAPIs);
->>>>>>> 9a9801b0
+      let queryRecords = await handler.query(handler.qXEdges, unavailableAPIs);
       this.logs = [...this.logs, ...handler.logs];
       // create an edge execution summary
       let success = 0, fail = 0, total = 0;
@@ -301,21 +270,16 @@
           {}
         ).getLog()
       );
-<<<<<<< HEAD
       if (queryRecords.length === 0) {
-        debug(`(X) Terminating..."${currentEdge.getID()}" got 0 records.`);
-=======
-      if (res.length === 0) {
         this._logSkippedQueries(unavailableAPIs);
-        debug(`(X) Terminating..."${current_edge.getID()}" got 0 results.`);
+        debug(`(X) Terminating..."${currentEdge.getID()}" got 0 results.`);
         this.logs.push(
           new LogEntry(
               'WARNING',
               null,
-              `Edge (${current_edge.getID()}) got 0 results. Your query terminates.`
+              `Edge (${currentEdge.getID()}) got 0 results. Your query terminates.`
           ).getLog()
         );
->>>>>>> 9a9801b0
         return;
       }
       //storing records will trigger a node entity count update
@@ -323,18 +287,11 @@
       //filter records
       manager.updateEdgeRecords(currentEdge);
       //update and filter neighbors
-<<<<<<< HEAD
       manager.updateAllOtherEdges(currentEdge);
-      // check that any records are kept
-      if (!currentEdge.records.length) {
-        debug(`(X) Terminating..."${currentEdge.getID()}" got 0 records.`);
-=======
-      manager.updateAllOtherEdges(current_edge);
       // check that any results are kept
-      if (!current_edge.results.length) {
+      if (!currentEdge.results.length) {
         this._logSkippedQueries(unavailableAPIs);
-        debug(`(X) Terminating..."${current_edge.getID()}" kept 0 results.`);
->>>>>>> 9a9801b0
+        debug(`(X) Terminating..."${currentEdge.getID()}" kept 0 results.`);
         this.logs.push(
             new LogEntry(
                 'WARNING',
@@ -348,14 +305,9 @@
       currentEdge.executed = true;
       debug(`(10) Edge successfully queried.`);
     };
-<<<<<<< HEAD
-    //collect and organize records
-    manager.collectRecords();
-=======
     this._logSkippedQueries(unavailableAPIs);
     //collect and organize results
-    manager.collectResults();
->>>>>>> 9a9801b0
+    manager.collectRecords();
     this.logs = [...this.logs, ...manager.logs];
     //update query graph
     this.bteGraph.update(manager.getRecords());
