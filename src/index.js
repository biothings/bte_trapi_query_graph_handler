--- conflicted
+++ resolved
@@ -166,17 +166,6 @@
       debug(`(10) Edge successfully queried.`);
     };
     //after all edges have been executed collect all results
-<<<<<<< HEAD
-    // manager.collectResults();
-    manager.collectOrganizedResults();
-    this.logs = [...this.logs, ...manager.logs];
-    //mock handler created only to update query graph and results
-    //TODO find a way to just update these with no mock handler
-    let mockHandler = this._createBatchEdgeQueryHandlersForCurrent([], kg);
-    // mockHandler.notify(manager.getResults());
-    mockHandler.notify(manager.getOrganizedResults());
-    debug(`(13) FINISHED`);
-=======
     manager.collectResults();
     manager.collectOrganizedResults();
     this.logs = [...this.logs, ...manager.logs];
@@ -185,6 +174,5 @@
     //update query results
     this.queryResults.update(manager.getOrganizedResults());
     debug(`(14) FINISHED`);
->>>>>>> d255929a
     }
 };