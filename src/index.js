const meta_kg = require('@biothings-explorer/smartapi-kg');
var path = require('path');
const BatchEdgeQueryHandler = require('./batch_edge_query');
const QueryGraph = require('./query_graph');
const KnowledgeGraph = require('./graph/knowledge_graph');
const TrapiResultsAssembler = require('./query_results');
const InvalidQueryGraphError = require('./exceptions/invalid_query_graph_error');
const debug = require('debug')('bte:biothings-explorer-trapi:main');
const Graph = require('./graph/graph');
const EdgeManager = require('./edge_manager');
const _ = require('lodash');
const QEdge2APIEdgeHandler = require('./qedge2apiedge');
const LogEntry = require('./log_entry');
const redisClient = require('./redis-client');

exports.InvalidQueryGraphError = InvalidQueryGraphError;
exports.redisClient = redisClient;
exports.LogEntry = LogEntry;

exports.TRAPIQueryHandler = class TRAPIQueryHandler {
  constructor(options = {}, smartAPIPath = undefined, predicatesPath = undefined, includeReasoner = true) {
    this.logs = [];
    this.options = options;
    this.includeReasoner = includeReasoner;
    this.resolveOutputIDs =
      typeof this.options.enableIDResolution === 'undefined' ? true : this.options.enableIDResolution;
    this.path = smartAPIPath || path.resolve(__dirname, './smartapi_specs.json');
    this.predicatePath = predicatesPath || path.resolve(__dirname, './predicates.json');
  }

  _loadMetaKG() {
    const metaKG = new meta_kg.default(this.path, this.predicatePath);
    debug(`Query options are: ${JSON.stringify(this.options)}`);
    debug(`SmartAPI Specs read from path: ${this.path}`);
    metaKG.constructMetaKGSync(this.includeReasoner, this.options);
    return metaKG;
  }

  getResponse() {
    return {
      workflow: [{ id: 'lookup' }],
      message: {
        query_graph: this.queryGraph,
        knowledge_graph: this.knowledgeGraph.kg,
        results: this.trapiResultsAssembler.getResults(),
      },
      logs: this.logs.map(log => log.toJSON()),
    };
  }

  /**
   * Set TRAPI Query Graph
   * @param {object} queryGraph - TRAPI Query Graph Object
   */
  setQueryGraph(queryGraph) {
    for (const nodeId in queryGraph.nodes) {
      if (Object.hasOwnProperty.call(queryGraph.nodes, nodeId)) {
        const currentNode = queryGraph.nodes[nodeId];
        if (Object.hasOwnProperty.call(currentNode, 'categories')) {
          if (currentNode['categories'].includes("biolink:Protein") &&
          !currentNode['categories'].includes("biolink:Gene")) {
            debug(`(0) Adding "Gene" category to "Protein" node.`);
            currentNode['categories'].push("biolink:Gene");
          }
        }
      }
    }
    this.queryGraph = queryGraph;
  }

  _initializeResponse() {
    this.knowledgeGraph = new KnowledgeGraph();
    this.trapiResultsAssembler = new TrapiResultsAssembler();
    this.bteGraph = new Graph();
    this.bteGraph.subscribe(this.knowledgeGraph);
  }

  /**
   * @private
   * @param {object} queryGraph - TRAPI Query Graph Object
   */
   async _processQueryGraph(queryGraph) {
    try {
      let queryGraphHandler = new QueryGraph(queryGraph);
      let queryExecutionEdges = await queryGraphHandler.calculateEdges();
      this.logs = [...this.logs, ...queryGraphHandler.logs];
      return queryExecutionEdges;
    } catch (err) {
      if (err instanceof InvalidQueryGraphError) {
        throw err;
      } else {
        throw new InvalidQueryGraphError();
      }
    }
  }

  _createBatchEdgeQueryHandlers(queryPaths, kg) {
    let handlers = {};
    for (const index in queryPaths) {
      handlers[index] = new BatchEdgeQueryHandler(kg, this.resolveOutputIDs, { caching: this.options.caching });
      handlers[index].setEdges(queryPaths[index]);
      handlers[index].subscribe(this.trapiResultsAssembler);
      handlers[index].subscribe(this.bteGraph);
    }
    return handlers;
  }

  _createBatchEdgeQueryHandlersForCurrent(currentQXEdge, metaKG) {
    let handler = new BatchEdgeQueryHandler(metaKG, this.resolveOutputIDs, {caching: this.options.caching });
    handler.setEdges(currentQXEdge);
    return handler;
  }

  async _edgesSupported(qXEdges, metaKG) {
    if (this.options.dryrun)
    {
      let log_msg = "Running dryrun of query, no API calls will be performed. Actual query execution order may vary based on API responses received.";
      this.logs.push(new LogEntry("INFO", null, log_msg).getLog());
    }

    // _.cloneDeep() is resource-intensive but only runs once per query
    qXEdges = _.cloneDeep(qXEdges);
    const manager = new EdgeManager(qXEdges);
    const qEdgesMissingOps = {};
    while (manager.getEdgesNotExecuted()) {
      let currentQXEdge = manager.getNext();
      const edgeConverter = new QEdge2APIEdgeHandler([currentQXEdge], metaKG);
      const metaXEdges = edgeConverter.getMetaXEdges(currentQXEdge);

      if (this.options.dryrun) {
        let apiNames = [...new Set(metaXEdges.map((metaXEdge) => metaXEdge.association.api_name))];

        let log_msg;
        if (currentQXEdge.reverse) {
          log_msg = `qEdge ${currentQXEdge.qEdge.id} (reversed): ${currentQXEdge.qEdge.object.category} > ${currentQXEdge.qEdge.predicate ? `${currentQXEdge.qEdge.predicate} > ` : ''}${currentQXEdge.qEdge.subject.category}`;
        } else {
          log_msg = `qEdge ${currentQXEdge.qEdge.id}: ${currentQXEdge.qEdge.subject.category} > ${currentQXEdge.qEdge.predicate ? `${currentQXEdge.qEdge.predicate} > ` : ''}${currentQXEdge.qEdge.object.category}`;
        }
        this.logs.push(new LogEntry("INFO", null, log_msg).getLog());

        if (metaXEdges.length) {
          let log_msg_2 = `${metaXEdges.length} total planned queries to following APIs: ${apiNames.join(',')}`;
          this.logs.push(new LogEntry("INFO", null, log_msg_2).getLog());
        }

        metaXEdges.forEach(metaXEdge => {
          log_msg = `${metaXEdge.association.api_name}: ${metaXEdge.association.input_type} > ${metaXEdge.association.predicate} > ${metaXEdge.association.output_type}`;
          this.logs.push(new LogEntry("DEBUG", null, log_msg).getLog());
        });
      }

      if (!metaXEdges.length) {
        qEdgesMissingOps[currentQXEdge.qEdge.id] = currentQXEdge.reverse;
      }
      // assume results so next edge may be reversed or not
      currentQXEdge.executed = true;

      //use # of APIs as estimate of # of records
      if (metaXEdges.length) {
        if (currentQXEdge.reverse) {
          currentQXEdge.subject.entity_count = currentQXEdge.object.entity_count * metaXEdges.length;
        }
        else {
          currentQXEdge.object.entity_count = currentQXEdge.subject.entity_count * metaXEdges.length;
        }

      } else {
        currentQXEdge.object.entity_count = 1;
        currentQXEdge.subject.entity_count = 1;
      }
    }

    const len = Object.keys(qEdgesMissingOps).length;
    // this.logs = [...this.logs, ...manager.logs];
    let qEdgesToLog = Object.entries(qEdgesMissingOps).map(([qEdge, reversed]) => {
      return reversed
        ? `(reversed ${qEdge})`
        : `(${qEdge})`;
    });
    qEdgesToLog = qEdgesToLog.length > 1
      ? `[${qEdgesToLog.join(', ')}]`
      : `${qEdgesToLog.join(', ')}`
    if (len > 0) {
      const terminateLog = `Query Edge${len !== 1 ? 's' : ''} ${qEdgesToLog} ${
        len !== 1 ? 'have' : 'has'
      } no MetaKG edges. Your query terminates.`;
      debug(terminateLog);
      this.logs.push(new LogEntry('WARNING', null, terminateLog).getLog());
      return false;
    } else {
      if (this.options.dryrun) {
        return false;
      }
      return true;
    }
  }

  async _logSkippedQueries(unavailableAPIs) {
    Object.entries(unavailableAPIs).forEach(([api, skippedQueries]) => {
      const skipMessage = `${skippedQueries} additional quer${skippedQueries > 1 ? "ies" : "y"} to ${api} ${
        skippedQueries > 1 ? "were" : "was"
      } skipped as the API was unavailable.`;
      debug(skipMessage);
      this.logs.push(
        new LogEntry(
          "WARNING",
          null,
          skipMessage
        ).getLog()
      );
    });
  }

  async query() {
    this._initializeResponse();
    debug('Start to load metakg.');
    const metaKG = this._loadMetaKG(this.smartapiID, this.team);
    debug('MetaKG successfully loaded!');
    if (global.missingAPIs) {
      this.logs.push(
        new LogEntry(
          'WARNING',
          null,
          `The following APIs were unavailable at the time of execution: ${global.missingAPIs.map(spec => spec.info.title).join(', ')}`
        ).getLog()
      )
    }
    let queryExecutionEdges = await this._processQueryGraph(this.queryGraph);
    debug(`(3) All edges created ${JSON.stringify(queryExecutionEdges)}`);
    if (!(await this._edgesSupported(queryExecutionEdges, metaKG))) {
      return;
    }
    const manager = new EdgeManager(queryExecutionEdges);
    const unavailableAPIs = {};
    while (manager.getEdgesNotExecuted()) {
      //next available/most efficient edge
      let currentQXEdge = manager.getNext();
      //crate queries from edge
      let handler = this._createBatchEdgeQueryHandlersForCurrent(currentQXEdge, metaKG);
      this.logs.push(
        new LogEntry(
          'INFO',
          null,
          `Executing ${currentQXEdge.getID()}${currentQXEdge.isReversed() ? ' (reversed)' : ''}: ${
            currentQXEdge.subject.id
          } ${currentQXEdge.isReversed() ? '<--' : '-->'} ${
            currentQXEdge.object.id
          }`,
        ).getLog(),
      );
      debug(`(5) Executing current edge >> "${currentQXEdge.getID()}"`);
      //execute current edge query
      let queryRecords = await handler.query(handler.qXEdges, unavailableAPIs);
      this.logs = [...this.logs, ...handler.logs];
      // create an edge execution summary
      let success = 0, fail = 0, total = 0;
      let cached = this.logs.filter(({ data }) => data?.qEdgeID === currentQXEdge.qEdge.id && data?.type === 'cacheHit').length;
      this.logs
        .filter(({ data }) => data?.qEdgeID === currentQXEdge.qEdge.id && data?.type === 'query')
        .forEach(({ data }) => {
          !data.error ? success++ : fail++;
          total++;
        });
      this.logs.push(
        new LogEntry(
          'INFO',
          null,
          `${currentQXEdge.qEdge.id} execution: ${total} queries (${success} success/${fail} fail) and (${cached}) cached qEdges return (${queryRecords.length}) records`,
          {}
        ).getLog()
      );
      if (queryRecords.length === 0) {
        this._logSkippedQueries(unavailableAPIs);
        debug(`(X) Terminating..."${currentQXEdge.getID()}" got 0 records.`);
        this.logs.push(
          new LogEntry(
              'WARNING',
              null,
              `qEdge (${currentQXEdge.getID()}) got 0 records. Your query terminates.`
          ).getLog()
        );
        return;
      }
      //storing records will trigger a node entity count update
      currentQXEdge.storeRecords(queryRecords);
      //filter records
      manager.updateEdgeRecords(currentQXEdge);
      //update and filter neighbors
      manager.updateAllOtherEdges(currentQXEdge);
      // check that any records are kept
      if (!currentQXEdge.records.length) {
        this._logSkippedQueries(unavailableAPIs);
        debug(`(X) Terminating..."${currentQXEdge.getID()}" kept 0 records.`);
        this.logs.push(
            new LogEntry(
                'WARNING',
                null,
                `qEdge (${currentQXEdge.getID()}) kept 0 records. Your query terminates.`
            ).getLog()
        );
        return;
    }
      // edge all done
      currentQXEdge.executed = true;
      debug(`(10) Edge successfully queried.`);
    };
    this._logSkippedQueries(unavailableAPIs);
    // collect and organize records
    manager.collectRecords();
    this.logs = [...this.logs, ...manager.logs];
    // update query graph
    this.bteGraph.update(manager.getRecords());
<<<<<<< HEAD
    //update query results
    await this.trapiResultsAssembler.update(manager.getOrganizedRecords());
    this.logs = [...this.logs, ...this.trapiResultsAssembler.logs];
=======
    // update query results
    this.trapiResultsAssembler.update(manager.getOrganizedRecords());
    // prune bteGraph
    this.bteGraph.prune(this.trapiResultsAssembler.getResults());
>>>>>>> 056e5db2
    this.bteGraph.notify();
    // finishing logs
    const KGNodes = Object.keys(this.knowledgeGraph.nodes).length;
    const kgEdges = Object.keys(this.knowledgeGraph.edges).length;
    const results = this.trapiResultsAssembler.getResults().length;
    const resultQueries = this.logs.filter(({ data }) => data?.type === 'query' && data?.hits).length;
    const queries = this.logs.filter(({ data }) => data?.type === 'query').length;
    const sources = [...new Set(manager._records.map(res => res.$edge_metadata.api_name))];
    let cached = this.logs.filter(({ data }) => data?.type === 'cacheHit').length;
    this.logs.push(
      new LogEntry(
        'INFO',
        null,
        `Execution Summary: (${KGNodes}) nodes / (${kgEdges}) edges / (${results}) results; (${resultQueries}/${queries}) queries${cached ? ` (${cached} cached qEdges)` : ''} returned results from (${sources.length}) unique APIs ${
          sources === 1 ? 's' : ''
        }`,
      ).getLog(),
    );
    this.logs.push(
      new LogEntry(
        'INFO',
        null,
        `APIs: ${sources.join(', ')}`,
      ).getLog(),
    );
    debug(`(14) TRAPI query finished.`);
  }
};<|MERGE_RESOLUTION|>--- conflicted
+++ resolved
@@ -310,16 +310,11 @@
     this.logs = [...this.logs, ...manager.logs];
     // update query graph
     this.bteGraph.update(manager.getRecords());
-<<<<<<< HEAD
     //update query results
     await this.trapiResultsAssembler.update(manager.getOrganizedRecords());
     this.logs = [...this.logs, ...this.trapiResultsAssembler.logs];
-=======
-    // update query results
-    this.trapiResultsAssembler.update(manager.getOrganizedRecords());
     // prune bteGraph
     this.bteGraph.prune(this.trapiResultsAssembler.getResults());
->>>>>>> 056e5db2
     this.bteGraph.notify();
     // finishing logs
     const KGNodes = Object.keys(this.knowledgeGraph.nodes).length;
