--- conflicted
+++ resolved
@@ -27,8 +27,7 @@
 exports.supportedLookups = supportedLookups;
 
 exports.TRAPIQueryHandler = class TRAPIQueryHandler {
-  constructor(schema, options = {}, smartAPIPath = undefined, predicatesPath = undefined, includeReasoner = true) {
-    this.schema = schema;
+  constructor(options = {}, smartAPIPath = undefined, predicatesPath = undefined, includeReasoner = true) {
     this.logs = [];
     this.options = options;
     this.includeReasoner = includeReasoner;
@@ -89,13 +88,13 @@
         let expanded = Object.values(getDescendants(queryGraph.nodes[nodeId].ids)).flat();
         console.log(expanded.length);
         expanded = _.uniq([...queryGraph.nodes[nodeId].ids, ...expanded]);
-        
+
         let log_msg = `Expanded ids for node ${nodeId}: (${queryGraph.nodes[nodeId].ids.length} ids -> ${expanded.length} ids)`;
         debug(log_msg);
         this.logs.push(new LogEntry('INFO', null, log_msg).getLog());
 
         queryGraph.nodes[nodeId].ids = expanded;
-        
+
         //make sure is_set is true
         if (!queryGraph.nodes[nodeId].hasOwnProperty('is_set') || !queryGraph.nodes[nodeId].is_set) {
           queryGraph.nodes[nodeId].is_set = true;
@@ -121,13 +120,8 @@
    */
   async _processQueryGraph(queryGraph) {
     try {
-<<<<<<< HEAD
-      let queryGraphHandler = new QueryGraph(queryGraph, this.schema);
-      let queryExecutionEdges = await queryGraphHandler.calculateEdges();
-=======
-      let queryGraphHandler = new QueryGraph(queryGraph);
+      let queryGraphHandler = new QueryGraph(queryGraph, this.options.schema);
       let queryEdges = await queryGraphHandler.calculateEdges();
->>>>>>> 98d9f103
       this.logs = [...this.logs, ...queryGraphHandler.logs];
       return queryEdges;
     } catch (err) {
