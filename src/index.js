const meta_kg = require('@biothings-explorer/smartapi-kg');
var path = require('path');
const BatchEdgeQueryHandler = require('./batch_edge_query');
const QueryGraph = require('./query_graph');
const KnowledgeGraph = require('./graph/knowledge_graph');
const QueryResults = require('./query_results');
const InvalidQueryGraphError = require('./exceptions/invalid_query_graph_error');
const debug = require('debug')('bte:biothings-explorer-trapi:main');
const Graph = require('./graph/graph');
const EdgeManager = require('./edge_manager');

exports.InvalidQueryGraphError = InvalidQueryGraphError;

exports.TRAPIQueryHandler = class TRAPIQueryHandler {
  constructor(options = {}, smartAPIPath = undefined, predicatesPath = undefined, includeReasoner = true) {
    this.logs = [];
    this.options = options;
    this.includeReasoner = includeReasoner;
    this.resolveOutputIDs =
      typeof this.options.enableIDResolution === 'undefined' ? true : this.options.enableIDResolution;
    this.path = smartAPIPath || path.resolve(__dirname, './smartapi_specs.json');
    this.predicatePath = predicatesPath || path.resolve(__dirname, './predicates.json');
  }

  _loadMetaKG() {
    const kg = new meta_kg.default(this.path, this.predicatePath);
    debug(`Query options are: ${JSON.stringify(this.options)}`);
    debug(`SmartAPI Specs read from path: ${this.path}`);
    kg.constructMetaKGSync(this.includeReasoner, this.options);
    return kg;
  }

  getResponse() {
    this.bteGraph.notify();
    return {
      message: {
        query_graph: this.queryGraph,
        knowledge_graph: this.knowledgeGraph.kg,
        results: this.queryResults.getResults(),
      },
      logs: this.logs,
    };
  }

  /**
   * Set TRAPI Query Graph
   * @param {object} queryGraph - TRAPI Query Graph Object
   */
  setQueryGraph(queryGraph) {
    this.queryGraph = queryGraph;
  }

  _initializeResponse() {
    this.knowledgeGraph = new KnowledgeGraph();
    this.queryResults = new QueryResults();
    this.bteGraph = new Graph();
    this.bteGraph.subscribe(this.knowledgeGraph);
  }

  /**
   * @private
   * @param {object} queryGraph - TRAPI Query Graph Object
   */
  _processQueryGraph(queryGraph) {
    try {
      let queryGraphHandler = new QueryGraph(queryGraph);
      let res = queryGraphHandler.createQueryPaths();
      this.logs = [...this.logs, ...queryGraphHandler.logs];
      return res;
    } catch (err) {
      if (err instanceof InvalidQueryGraphError) {
        throw err;
      } else {
        throw new InvalidQueryGraphError();
      }
    }
  }

  /**
   * @private
   * @param {object} queryGraph - TRAPI Query Graph Object
   */
   _processQueryGraph_2(queryGraph) {
    try {
      let queryGraphHandler = new QueryGraph(queryGraph);
      let res = queryGraphHandler.calculateEdges();
      this.logs = [...this.logs, ...queryGraphHandler.logs];
      return res;
    } catch (err) {
      if (err instanceof InvalidQueryGraphError) {
        throw err;
      } else {
        throw new InvalidQueryGraphError();
      }
    }
  }

  _createBatchEdgeQueryHandlers(queryPaths, kg) {
    let handlers = {};
    for (const index in queryPaths) {
      handlers[index] = new BatchEdgeQueryHandler(kg, this.resolveOutputIDs, {caching: this.options.caching});
      handlers[index].setEdges(queryPaths[index]);
      handlers[index].subscribe(this.queryResults);
      handlers[index].subscribe(this.bteGraph);
    }
    return handlers;
  }

  async query() {
    this._initializeResponse();
    debug('start to load metakg.');
    const kg = this._loadMetaKG(this.smartapiID, this.team);
    debug('metakg successfully loaded');
    let queryPaths = this._processQueryGraph(this.queryGraph);
    debug(`query paths constructed: ${JSON.stringify(queryPaths)}`);
    const handlers = this._createBatchEdgeQueryHandlers(queryPaths, kg);
    debug(`Query depth is ${Object.keys(handlers).length}`);
    for (let i = 0; i < Object.keys(handlers).length; i++) {
      debug(`Start to query depth ${i + 1}`);
      let res = await handlers[i].query(handlers[i].qEdges);
      debug(`Query for depth ${i + 1} completes.`);
      this.logs = [...this.logs, ...handlers[i].logs];
      if (res.length === 0) {
        return;
      }
      debug('Start to notify subscribers now.');
      handlers[i].notify(res);
      debug(`Updated TRAPI knowledge graph using query results for depth ${i + 1}`);
    }
  }

  _createBatchEdgeQueryHandlersForCurrent(currentEdge, kg) {
    let handler = new BatchEdgeQueryHandler(kg, this.resolveOutputIDs);
    handler.setEdges(currentEdge);
    handler.subscribe(this.queryResults);
    handler.subscribe(this.bteGraph);
    return handler;
  }

  async query_2() {
    this._initializeResponse();
    debug('start to load metakg.');
    const kg = this._loadMetaKG(this.smartapiID, this.team);
    debug('metakg successfully loaded');
    let queryEdges = this._processQueryGraph_2(this.queryGraph);
    debug(`(3) All edges created ${JSON.stringify(queryEdges)}`);
    const manager = new EdgeManager(queryEdges);
    while (manager.getEdgesNotExecuted()) {
      let current_edge = manager.getNext();
      let handler = this._createBatchEdgeQueryHandlersForCurrent(current_edge, kg);
      debug(`(5) Executing current edge >> "${current_edge.getID()}"`);
      //execute current edge query
      let res = await handler.query_2(handler.qEdges);
      this.logs = [...this.logs, ...handler.logs];
      if (res.length === 0) {
        return;
      }
      //storing results will trigger a node entity count update
      current_edge.storeResults(res);
      //filter results
      manager.updateEdgeResults(current_edge);
      //update and filter neighbors
      manager.updateAllOtherEdges(current_edge);
      //edge all done
      current_edge.executed = true;
      debug(`(10) Edge successfully queried.`);
    };
    //after all edges have been executed collect all results
<<<<<<< HEAD
    // manager.collectResults();
    manager.collectOrganizedResults();
=======
    manager.collectResults();
    // manager.collectOrganizedResults();
>>>>>>> d27bf856
    this.logs = [...this.logs, ...manager.logs];
    //mock handler created only to update query graph and results
    //TODO find a way to just update these with no mock handler
    let mockHandler = this._createBatchEdgeQueryHandlersForCurrent([], kg);
<<<<<<< HEAD
    // mockHandler.notify(manager.getResults());
    mockHandler.notify(manager.getOrganizedResults());
=======
    mockHandler.notify(manager.getResults());
    // mockHandler.notify(manager.getOrganizedResults());
>>>>>>> d27bf856
    debug(`(13) FINISHED`);
    }
};<|MERGE_RESOLUTION|>--- conflicted
+++ resolved
@@ -166,24 +166,14 @@
       debug(`(10) Edge successfully queried.`);
     };
     //after all edges have been executed collect all results
-<<<<<<< HEAD
-    // manager.collectResults();
-    manager.collectOrganizedResults();
-=======
     manager.collectResults();
     // manager.collectOrganizedResults();
->>>>>>> d27bf856
     this.logs = [...this.logs, ...manager.logs];
     //mock handler created only to update query graph and results
     //TODO find a way to just update these with no mock handler
     let mockHandler = this._createBatchEdgeQueryHandlersForCurrent([], kg);
-<<<<<<< HEAD
-    // mockHandler.notify(manager.getResults());
-    mockHandler.notify(manager.getOrganizedResults());
-=======
     mockHandler.notify(manager.getResults());
     // mockHandler.notify(manager.getOrganizedResults());
->>>>>>> d27bf856
     debug(`(13) FINISHED`);
     }
 };