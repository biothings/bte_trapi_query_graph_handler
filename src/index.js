--- conflicted
+++ resolved
@@ -14,17 +14,10 @@
 const { redisClient } = require('./redis-client');
 const config = require('./config');
 const fs = require('fs').promises;
-<<<<<<< HEAD
-const { getTemplates } = require('./template_lookup');
-const utils = require('./utils');
-const async = require('async');
-const biolink = require('./biolink');
 const { getDescendants } = require('@biothings-explorer/node-expansion');
-=======
 const { getTemplates, supportedLookups } = require('./inferred_mode/template_lookup');
 const handleInferredMode = require('./inferred_mode/inferred_mode');
 const id_resolver = require('biomedical_id_resolver');
->>>>>>> d63f0b8f
 
 exports.InvalidQueryGraphError = InvalidQueryGraphError;
 exports.redisClient = redisClient;
@@ -84,21 +77,8 @@
    * @param {object} queryGraph - TRAPI Query Graph Object
    */
   setQueryGraph(queryGraph) {
-<<<<<<< HEAD
     this.queryGraph = queryGraph;
     for (const nodeId in queryGraph.nodes) {
-      if (Object.hasOwnProperty.call(queryGraph.nodes, nodeId)) {
-        const currentNode = queryGraph.nodes[nodeId];
-        if (Object.hasOwnProperty.call(currentNode, 'categories')) {
-          if (
-            currentNode['categories'].includes('biolink:Protein') &&
-            !currentNode['categories'].includes('biolink:Gene')
-          ) {
-            debug(`(0) Adding "Gene" category to "Protein" node.`);
-            currentNode['categories'].push('biolink:Gene');
-          }
-        }
-      }
       // perform node expansion
       if (queryGraph.nodes[nodeId].ids && !this._queryUsesInferredMode()) {
         let expanded = Object.values(getDescendants(queryGraph.nodes[nodeId].ids)).flat();
@@ -110,9 +90,6 @@
         queryGraph.nodes[nodeId].ids = expanded;
       }
     }
-=======
->>>>>>> d63f0b8f
-    this.queryGraph = queryGraph;
   }
 
   _initializeResponse() {
