const meta_kg = require('@biothings-explorer/smartapi-kg');
var path = require('path');
const BatchEdgeQueryHandler = require('./batch_edge_query');
const QueryGraph = require('./query_graph');
const KnowledgeGraph = require('./graph/knowledge_graph');
const TrapiResultsAssembler = require('./query_results');
const InvalidQueryGraphError = require('./exceptions/invalid_query_graph_error');
const debug = require('debug')('bte:biothings-explorer-trapi:main');
const Graph = require('./graph/graph');
const EdgeManager = require('./edge_manager');
const _ = require('lodash');
const QEdge2APIEdgeHandler = require('./qedge2apiedge');
const LogEntry = require('./log_entry');
const { redisClient } = require('./redis-client');
const config = require('./config');
const fs = require('fs').promises;
const { getDescendants } = require('@biothings-explorer/node-expansion');
const { getTemplates, supportedLookups } = require('./inferred_mode/template_lookup');
const handleInferredMode = require('./inferred_mode/inferred_mode');
const id_resolver = require('biomedical_id_resolver');
const InferredQueryHandler = require('./inferred_mode/inferred_mode');

exports.InvalidQueryGraphError = InvalidQueryGraphError;
exports.redisClient = redisClient;
exports.LogEntry = LogEntry;
exports.getTemplates = getTemplates;
exports.supportedLookups = supportedLookups;

exports.TRAPIQueryHandler = class TRAPIQueryHandler {
  constructor(options = {}, smartAPIPath = undefined, predicatesPath = undefined, includeReasoner = true) {
    this.logs = [];
    this.options = options;
    this.includeReasoner = includeReasoner;
    this.resolveOutputIDs =
      typeof this.options.enableIDResolution === 'undefined' ? true : this.options.enableIDResolution;
    this.path = smartAPIPath || path.resolve(__dirname, './smartapi_specs.json');
    this.predicatePath = predicatesPath || path.resolve(__dirname, './predicates.json');
    this.options.apiList && this.findUnregisteredAPIs();
  }

  async findUnregisteredAPIs() {
    const configListAPIs = this.options.apiList['include'];
    const smartapiRegistry = await fs.readFile(this.path);
<<<<<<< HEAD
    const smartapiIds = [];
    const inforesIds = [];

    JSON.parse(smartapiRegistry)['hits'].forEach((smartapiRegistration) => {
      smartapiIds.push(smartapiRegistration['_id'])
      inforesIds.push(smartapiRegistration.info?.['x-translator']?.infores)
    });
    configListApis.forEach((configListApi) => {
      if (smartapiIds.includes(configListApi['id']) === false && inforesIds.includes(configListApi['id']) === false) {
        debug(`${configListApi['name']} not found in smartapi registry`);
=======
    const smartapiIDs = [];
    const unregisteredAPIs = [];

    JSON.parse(smartapiRegistry).hits.forEach((smartapiRegistration) =>
      smartapiIDs.push(smartapiRegistration._id),
    );
    configListAPIs.forEach((configListApi) => {
      if (smartapiIDs.includes(configListApi.id) === false) {
        unregisteredAPIs.push(configListApi.id);
        debug(`${configListApi.name} not found in smartapi registry`);
>>>>>>> 98d9f103
      }
    });
    return unregisteredAPIs;
  }

  _loadMetaKG() {
    const metaKG = new meta_kg.default(this.path, this.predicatePath);
    debug(`Query options are: ${JSON.stringify(this.options)}`);
    debug(`SmartAPI Specs read from path: ${this.path}`);
    metaKG.constructMetaKGSync(this.includeReasoner, this.options);
    return metaKG;
  }

  getResponse() {
    return {
      workflow: [{ id: 'lookup' }],
      message: {
        query_graph: this.queryGraph,
        knowledge_graph: this.knowledgeGraph.kg,
        results: this.trapiResultsAssembler.getResults(),
      },
      logs: this.logs.map((log) => log.toJSON()),
    };
  }

  /**
   * Set TRAPI Query Graph
   * @param {object} queryGraph - TRAPI Query Graph Object
   */
  setQueryGraph(queryGraph) {
    this.queryGraph = queryGraph;
    for (const nodeId in queryGraph.nodes) {
      // perform node expansion
      if (queryGraph.nodes[nodeId].ids && !this._queryUsesInferredMode()) {
        let expanded = Object.values(getDescendants(queryGraph.nodes[nodeId].ids)).flat();
        console.log(expanded.length);
        expanded = _.uniq([...queryGraph.nodes[nodeId].ids, ...expanded]);
        
        let log_msg = `Expanded ids for node ${nodeId}: (${queryGraph.nodes[nodeId].ids.length} ids -> ${expanded.length} ids)`;
        debug(log_msg);
        this.logs.push(new LogEntry('INFO', null, log_msg).getLog());

        queryGraph.nodes[nodeId].ids = expanded;
        
        //make sure is_set is true
        if (!queryGraph.nodes[nodeId].hasOwnProperty('is_set') || !queryGraph.nodes[nodeId].is_set) {
          queryGraph.nodes[nodeId].is_set = true;
          log_msg = `Added is_set:true to node ${nodeId}`;
          debug(log_msg);
          this.logs.push(new LogEntry('INFO', null, log_msg).getLog());
        }

      }
    }
  }

  _initializeResponse() {
    this.knowledgeGraph = new KnowledgeGraph();
    this.trapiResultsAssembler = new TrapiResultsAssembler();
    this.bteGraph = new Graph();
    this.bteGraph.subscribe(this.knowledgeGraph);
  }

  /**
   * @private
   * @param {object} queryGraph - TRAPI Query Graph Object
   */
  async _processQueryGraph(queryGraph) {
    try {
      let queryGraphHandler = new QueryGraph(queryGraph);
      let queryEdges = await queryGraphHandler.calculateEdges();
      this.logs = [...this.logs, ...queryGraphHandler.logs];
      return queryEdges;
    } catch (err) {
      if (err instanceof InvalidQueryGraphError || err instanceof id_resolver.SRIResolverFailiure) {
        throw err;
      } else {
        console.log(err.stack);
        throw new InvalidQueryGraphError();
      }
    }
  }

  _createBatchEdgeQueryHandlersForCurrent(currentQEdge, metaKG) {
    let handler = new BatchEdgeQueryHandler(metaKG, this.resolveOutputIDs, {
      caching: this.options.caching,
      submitter: this.options.submitter,
      recordHashEdgeAttributes: config.EDGE_ATTRIBUTES_USED_IN_RECORD_HASH,
    });
    handler.setEdges(currentQEdge);
    return handler;
  }

  async _edgesSupported(qEdges, metaKG) {
    if (this.options.dryrun) {
      let log_msg =
        'Running dryrun of query, no API calls will be performed. Actual query execution order may vary based on API responses received.';
      this.logs.push(new LogEntry('INFO', null, log_msg).getLog());
    }

    // _.cloneDeep() is resource-intensive but only runs once per query
    qEdges = _.cloneDeep(qEdges);
    const manager = new EdgeManager(qEdges);
    const qEdgesMissingOps = {};
    while (manager.getEdgesNotExecuted()) {
      let currentQEdge = manager.getNext();
      const edgeConverter = new QEdge2APIEdgeHandler([currentQEdge], metaKG);
      const metaXEdges = edgeConverter.getMetaXEdges(currentQEdge);

      if (this.options.dryrun) {
        let apiNames = [...new Set(metaXEdges.map((metaXEdge) => metaXEdge.association.api_name))];

        let log_msg;
        if (currentQEdge.reverse) {
          log_msg = `qEdge ${currentQEdge.id} (reversed): ${currentQEdge.object.category} > ${
            currentQEdge.predicate ? `${currentQEdge.predicate} > ` : ''
          }${currentQEdge.subject.category}`;
        } else {
          log_msg = `qEdge ${currentQEdge.id}: ${currentQEdge.subject.category} > ${
            currentQEdge.predicate ? `${currentQEdge.predicate} > ` : ''
          }${currentQEdge.object.category}`;
        }
        this.logs.push(new LogEntry('INFO', null, log_msg).getLog());

        if (metaXEdges.length) {
          let log_msg_2 = `${metaXEdges.length} total planned queries to following APIs: ${apiNames.join(',')}`;
          this.logs.push(new LogEntry('INFO', null, log_msg_2).getLog());
        }

        metaXEdges.forEach((metaXEdge) => {
          log_msg = `${metaXEdge.association.api_name}: ${metaXEdge.association.input_type} > ${metaXEdge.association.predicate} > ${metaXEdge.association.output_type}`;
          this.logs.push(new LogEntry('DEBUG', null, log_msg).getLog());
        });
      }

      if (!metaXEdges.length) {
        qEdgesMissingOps[currentQEdge.id] = currentQEdge.reverse;
      }
      // assume results so next edge may be reversed or not
      currentQEdge.executed = true;

      //use # of APIs as estimate of # of records
      if (metaXEdges.length) {
        if (currentQEdge.reverse) {
          currentQEdge.subject.entity_count = currentQEdge.object.entity_count * metaXEdges.length;
        } else {
          currentQEdge.object.entity_count = currentQEdge.subject.entity_count * metaXEdges.length;
        }
      } else {
        currentQEdge.object.entity_count = 1;
        currentQEdge.subject.entity_count = 1;
      }
    }

    const len = Object.keys(qEdgesMissingOps).length;
    // this.logs = [...this.logs, ...manager.logs];
    let qEdgesToLog = Object.entries(qEdgesMissingOps).map(([qEdge, reversed]) => {
      return reversed ? `(reversed ${qEdge})` : `(${qEdge})`;
    });
    qEdgesToLog = qEdgesToLog.length > 1 ? `[${qEdgesToLog.join(', ')}]` : `${qEdgesToLog.join(', ')}`;
    if (len > 0) {
      const terminateLog = `Query Edge${len !== 1 ? 's' : ''} ${qEdgesToLog} ${
        len !== 1 ? 'have' : 'has'
      } no MetaKG edges. Your query terminates.`;
      debug(terminateLog);
      this.logs.push(new LogEntry('WARNING', null, terminateLog).getLog());
      return false;
    } else {
      if (this.options.dryrun) {
        return false;
      }
      return true;
    }
  }

  async _logSkippedQueries(unavailableAPIs) {
    Object.entries(unavailableAPIs).forEach(([api, { skippedQueries }]) => {
      if (skippedQueries > 0) {
        const skipMessage = `${skippedQueries} additional quer${skippedQueries > 1 ? 'ies' : 'y'} to ${api} ${
          skippedQueries > 1 ? 'were' : 'was'
        } skipped as the API was unavailable.`;
        debug(skipMessage);
        this.logs.push(new LogEntry('WARNING', null, skipMessage).getLog());
      }
    });
  }

  async dumpRecords(records) {
    let filePath = path.resolve('../../..', process.env.DUMP_RECORDS);
    // create new (unique) file if arg is directory
    try {
      if ((await fs.lstat(filePath)).isDirectory()) {
        filePath = path.resolve(filePath, `recordDump-${new Date().toISOString()}.json`);
      }
    } catch (e) {
      null; // specified a file, which doesn't exist (which is fine)
    }
    let direction = false;
    if (process.env.DUMP_RECORDS_DIRECTION?.includes('exec')) {
      direction = true;
      records = [...records].map((record) => record.queryDirection());
    }
    await fs.writeFile(filePath, JSON.stringify(records.map((record) => record.freeze())));
    let logMessage = `Dumping Records ${direction ? `(in execution direction)` : ''} to ${filePath}`;
    debug(logMessage);
  }

  _queryUsesInferredMode() {
    const inferredEdge = Object.values(this.queryGraph.edges).some((edge) => edge.knowledge_type === 'inferred');

    return inferredEdge;
  }

  _queryIsOneHop() {
    const oneHop = Object.keys(this.queryGraph.edges).length === 1;
    return oneHop;
  }

  async _handleInferredEdges(usePredicate = true) {
    const inferredQueryHandler = new InferredQueryHandler(
      this,
      TRAPIQueryHandler,
      this.queryGraph,
      this.logs,
      this.options,
      this.path,
      this.predicatePath,
      this.includeReasoner,
    );
    const inferredQueryResponse = await inferredQueryHandler.query()
    if (inferredQueryResponse) {
      this.getResponse = () => inferredQueryResponse;
    }
  }

  async _checkContraints() {
    const constraints = new Set();
    Object.values(this.queryGraph).forEach((item) => {
      Object.values(item).forEach((element) => {
        element.constraints?.forEach((constraint) => constraints.add(constraint.name));
        element.attribute_constraints?.forEach((constraint) => constraints.add(constraint.name));
        // element.qualifier_constraints?.forEach((constraint) => constraints.add(constraint.name));
      });
    });
    if (constraints.size) {
      this.logs.push(
        new LogEntry(
          'ERROR',
          'UnsupportedAttributeConstraint',
          `Unsupported Attribute Constraints: [${[...constraints].join(', ')}]`,
        ).getLog(),
      );
      this.logs.push(
        new LogEntry(
          'ERROR',
          null,
          `BTE does not currently support any type of constraint. Your query Terminates.`,
        ).getLog(),
      );
      return true;
    }
  }

  getSummaryLog = (response, logs, resultTemplates = undefined) => {
    const KGNodes = Object.keys(response.message.knowledge_graph.nodes).length;
    const kgEdges = Object.keys(response.message.knowledge_graph.edges).length;
    const results = response.message.results.length;
    const resultQueries = logs.filter(({ message, data }) => {
      const correctType = data?.type === 'query' && data?.hits;
      if (resultTemplates) {
        return correctType && resultTemplates.some((queryIndex) => message.includes(`[Template-${queryIndex}]`));
      }
      return correctType;
    }).length;
    const queries = logs.filter(({ data }) => data?.type === 'query').length;
    const sources = [
      ...new Set(
        logs
          .filter(({ message, data }) => {
            const correctType = data?.type === 'query' && data?.hits;
            if (resultTemplates) {
              return correctType && resultTemplates.some((queryIndex) => message.includes(`[Template-${queryIndex}]`));
            }
            return correctType;
          })
          .map(({ data }) => data?.api_name),
      ),
    ];
    let cached = logs.filter(({ data }) => data?.type === 'cacheHit').length;

    return [
      new LogEntry(
        'INFO',
        null,
        `Execution Summary: (${KGNodes}) nodes / (${kgEdges}) edges / (${results}) results; (${resultQueries}/${queries}) queries${
          cached ? ` (${cached} cached qEdges)` : ''
        } returned results from (${sources.length}) unique APIs ${sources === 1 ? 's' : ''}`,
      ).getLog(),
      new LogEntry('INFO', null, `APIs: ${sources.join(', ')}`).getLog(),
    ];
  }

  async query() {
    this._initializeResponse();
    debug('Start to load metakg.');
    const metaKG = this._loadMetaKG();
    if (!metaKG.ops.length) {
      let error;
      if (this.options.smartAPIID) {
        error = `Specified SmartAPI ID (${this.options.smartAPIID}) is either invalid or missing.`;
      } else if (this.options.teamName) {
        error = `Specified Team (${this.options.teamName}) is either invalid or missing.`;
      } else {
        error = `Something has gone wrong and the MetaKG is empty. Please try again later. If this persists, please contact the server admin.`;
      }
      this.logs.push(new LogEntry('ERROR', null, error).getLog());
      return;
    }
    debug('MetaKG successfully loaded!');
    if (global.missingAPIs) {
      this.logs.push(
        new LogEntry(
          'WARNING',
          null,
          `The following APIs were unavailable at the time of execution: ${global.missingAPIs
            .map((spec) => spec.info.title)
            .join(', ')}`,
        ).getLog(),
      );
    }
    let queryEdges = await this._processQueryGraph(this.queryGraph);
    // TODO remove this when constraints implemented
    if (await this._checkContraints()) {
      return;
    }
    if ((this.options.smartAPIID || this.options.teamName) && Object.values(this.queryGraph.edges).length > 1) {
      const message = 'smartAPI/team-specific endpoints only support single-edge queries. Your query terminates.';
      this.logs.push(new LogEntry('WARNING', null, message).getLog());
      debug(message);
      return;
    }
    debug(`(3) All edges created ${JSON.stringify(queryEdges)}`);
    if (this._queryUsesInferredMode() && this._queryIsOneHop()) {
      await this._handleInferredEdges();
      return;
    } else if (this._queryUsesInferredMode() && !this._queryIsOneHop()) {
      const message = 'Inferred Mode edges are only supported in single-edge queries. Your query terminates.';
      debug(message);
      this.logs.push(new LogEntry('WARNING', null, message).getLog());
      return;
    }
    if (!(await this._edgesSupported(queryEdges, metaKG))) {
      return;
    }
    const manager = new EdgeManager(queryEdges);
    const unavailableAPIs = {};
    while (manager.getEdgesNotExecuted()) {
      //next available/most efficient edge
      let currentQEdge = manager.getNext();
      //crate queries from edge
      let handler = this._createBatchEdgeQueryHandlersForCurrent(currentQEdge, metaKG);
      this.logs.push(
        new LogEntry(
          'INFO',
          null,
          `Executing ${currentQEdge.getID()}${currentQEdge.isReversed() ? ' (reversed)' : ''}: ${
            currentQEdge.subject.id
          } ${currentQEdge.isReversed() ? '<--' : '-->'} ${currentQEdge.object.id}`,
        ).getLog(),
      );
      debug(`(5) Executing current edge >> "${currentQEdge.getID()}"`);
      //execute current edge query
      let queryRecords = await handler.query(handler.qEdges, unavailableAPIs);
      this.logs = [...this.logs, ...handler.logs];
      // create an edge execution summary
      let success = 0,
        fail = 0,
        total = 0;
      let cached = this.logs.filter(
        ({ data }) => data?.qEdgeID === currentQEdge.id && data?.type === 'cacheHit',
      ).length;
      this.logs
        .filter(({ data }) => data?.qEdgeID === currentQEdge.id && data?.type === 'query')
        .forEach(({ data }) => {
          !data.error ? success++ : fail++;
          total++;
        });
      this.logs.push(
        new LogEntry(
          'INFO',
          null,
          `${currentQEdge.id} execution: ${total} queries (${success} success/${fail} fail) and (${cached}) cached qEdges return (${queryRecords.length}) records`,
          {},
        ).getLog(),
      );
      if (queryRecords.length === 0) {
        this._logSkippedQueries(unavailableAPIs);
        debug(`(X) Terminating..."${currentQEdge.getID()}" got 0 records.`);
        this.logs.push(
          new LogEntry(
            'WARNING',
            null,
            `qEdge (${currentQEdge.getID()}) got 0 records. Your query terminates.`,
          ).getLog(),
        );
        return;
      }
      //storing records will trigger a node entity count update
      currentQEdge.storeRecords(queryRecords);
      //filter records
      manager.updateEdgeRecords(currentQEdge);
      //update and filter neighbors
      manager.updateAllOtherEdges(currentQEdge);
      // check that any records are kept
      if (!currentQEdge.records.length) {
        this._logSkippedQueries(unavailableAPIs);
        debug(`(X) Terminating..."${currentQEdge.getID()}" kept 0 records.`);
        this.logs.push(
          new LogEntry(
            'WARNING',
            null,
            `qEdge (${currentQEdge.getID()}) kept 0 records. Your query terminates.`,
          ).getLog(),
        );
        return;
      }
      // edge all done
      currentQEdge.executed = true;
      debug(`(10) Edge successfully queried.`);
    }
    this._logSkippedQueries(unavailableAPIs);
    // collect and organize records
    manager.collectRecords();
    // dump records if set to do so
    if (process.env.DUMP_RECORDS) {
      await this.dumpRecords(manager.getRecords());
    }
    this.logs = [...this.logs, ...manager.logs];
    // update query graph
    this.bteGraph.update(manager.getRecords());
    //update query results
    await this.trapiResultsAssembler.update(manager.getOrganizedRecords(), !(this.options.smartAPIID || this.options.teamName));
    this.logs = [...this.logs, ...this.trapiResultsAssembler.logs];
    // prune bteGraph
    this.bteGraph.prune(this.trapiResultsAssembler.getResults());
    this.bteGraph.notify();
    // finishing logs
    this.getSummaryLog(this.getResponse(), this.logs).forEach((log) => this.logs.push(log));
    debug(`(14) TRAPI query finished.`);
  }
};<|MERGE_RESOLUTION|>--- conflicted
+++ resolved
@@ -41,9 +41,10 @@
   async findUnregisteredAPIs() {
     const configListAPIs = this.options.apiList['include'];
     const smartapiRegistry = await fs.readFile(this.path);
-<<<<<<< HEAD
+    
     const smartapiIds = [];
     const inforesIds = [];
+    const unregisteredAPIs = [];
 
     JSON.parse(smartapiRegistry)['hits'].forEach((smartapiRegistration) => {
       smartapiIds.push(smartapiRegistration['_id'])
@@ -51,19 +52,8 @@
     });
     configListApis.forEach((configListApi) => {
       if (smartapiIds.includes(configListApi['id']) === false && inforesIds.includes(configListApi['id']) === false) {
+        unregisteredAPIs.push(configListApi.id);
         debug(`${configListApi['name']} not found in smartapi registry`);
-=======
-    const smartapiIDs = [];
-    const unregisteredAPIs = [];
-
-    JSON.parse(smartapiRegistry).hits.forEach((smartapiRegistration) =>
-      smartapiIDs.push(smartapiRegistration._id),
-    );
-    configListAPIs.forEach((configListApi) => {
-      if (smartapiIDs.includes(configListApi.id) === false) {
-        unregisteredAPIs.push(configListApi.id);
-        debug(`${configListApi.name} not found in smartapi registry`);
->>>>>>> 98d9f103
       }
     });
     return unregisteredAPIs;
