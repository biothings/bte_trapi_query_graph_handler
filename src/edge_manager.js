const _ = require('lodash');
const LogEntry = require('./log_entry');
const debug = require('debug')('bte:biothings-explorer-trapi:edge-manager');

module.exports = class EdgeManager {
    constructor(edges) {
        // flatten list of all edges available
        this.edges = _.flatten(Object.values(edges));
        this.logs = [];
        this.results = [];
        //organized by edge with refs to connected edges
        this.organized_results = {};
        this.init();
    }

    getResults() {
        debug(`(13) Edge Manager reporting combined results...`);
        return this.results;
    }

    getOrganizedResults() {
        debug(`(13) Edge Manager reporting organized results...`);
        return this.organized_results;
    }

    init() {
        debug(`(3) Edge manager is managing ${this.edges.length} edges.`);
        this.logs.push(
            new LogEntry(
                'DEBUG',
                null,
                `Edge manager is managing ${this.edges.length} edges.`,
            ).getLog(),
        );
    }

    getNext() {
        //returns next edge with lowest entity count on
        //either object or subject OR no count last
        
        // available not yet executed
        let available_edges = this.edges
        .filter(edge => !edge.executed);
        //safeguard for making sure there's available
        //edges when calling getNext
        if (available_edges.length == 0) {
            debug(`(5) Error: ${available_edges} available edges found.`);
            this.logs.push(
                new LogEntry(
                    'DEBUG',
                    null,
                    `Edge manager cannot get next edge, ` +
                    `(${available_edges} )available edges found.`,
                ).getLog(),
            );
        }
        //begin search
        let next;
        let lowest_entity_count;
        let current_obj_lowest = 0;
        let current_sub_lowest = 0;
        available_edges.forEach((edge) => {
            if (
                edge && 
                edge.object.entity_count
                ) {
                current_obj_lowest = edge.object.entity_count;
                if (!lowest_entity_count) {
                    //set current lowest if none
                    lowest_entity_count = current_obj_lowest;
                }
                if (current_obj_lowest <= lowest_entity_count) {
                    //lowest is now object count
                    next = edge;
                }
            }
            if (
                edge && 
                edge.subject.entity_count &&
                edge.subject.entity_count > 0
                ) {
                current_sub_lowest = edge.subject.entity_count;
                if (!lowest_entity_count) {
                    //set current lowest if none
                    lowest_entity_count = current_sub_lowest;
                }
                if (current_sub_lowest <= lowest_entity_count) {
                    //lowest is now subject count
                    next = edge;
                }
            }
        });
        if (!next) {
            //if no edge with count found pick the first empty
            //edge available
            let all_empty = available_edges
            .filter((edge) => !edge.object.entity_count && !edge.subject.entity_count);
            if (all_empty.length == 0) {
                debug(`(5) Error: No available edges found.`);
                this.logs.push(
                    new LogEntry(
                        'DEBUG',
                        null,
                        `Cannot get next edge, No available edges found.`,
                    ).getLog(),
                );
            }
            debug(`(5) Sending next edge '${all_empty[0].getID()}' with NO entity count.`);
            return this.preSendOffCheck(all_empty[0]);
        }
        debug(`(5) Sending next edge '${next.getID()}' ` +
        `WITH entity count...(${next.subject.entity_count || next.object.entity_count})`);
        return this.preSendOffCheck(next);
    }

    logEntityCounts() {
        this.edges.forEach((edge) => {
            debug(`'${edge.getID()}'` +
            ` : (${edge.subject.entity_count || 0}) ` +
            `${edge.reverse ? '<--' : '-->'}` +
            ` (${edge.object.entity_count || 0})`);
        });
    }

    preSendOffCheck(next) {
        if (next.object.entity_count && next.subject.entity_count) {
            //if at the time of being queried the edge has both
            //obj and sub entity counts
            //chose obj/suj lower entity count for query
            next.chooseLowerEntityValue();
            this.logs.push(
                new LogEntry('DEBUG', 
                null, 
                `Next edge will pick lower entity value to use for query.`).getLog(),
            );
        }
        this.logs.push(
            new LogEntry('DEBUG', 
            null, 
            `Edge manager is sending next edge '${next.getID()}' for execution.`).getLog(),
        );
        this.logEntityCounts();
        return next;
    }

    getEdgesNotExecuted() {
        //simply returns a number of edges not marked as executed
        let found = this.edges.filter(edge => !edge.executed);
        let not_executed = found.length;
        if(not_executed) debug(`(4) Edges not yet executed = ${not_executed}`);
        return not_executed;
    }

    _filterEdgeResults(edge) {
        let keep = [];
        let results = edge.results;
        let sub_curies = edge.subject.curie;
        let obj_curies = edge.object.curie;
        debug(`'${edge.getID()}' Reversed[${edge.reverse}] (${JSON.stringify(sub_curies.length || 0)})` +
        `--(${JSON.stringify(obj_curies.length || 0)}) entities / (${results.length}) results.`);
        // debug(`IDS SUB ${JSON.stringify(sub_curies)}`)
        // debug(`IDS OBJ ${JSON.stringify(obj_curies)}`)
        let object_node_ids = edge.reverse ? sub_curies : obj_curies;
        let subject_node_ids = edge.reverse ? obj_curies : sub_curies;

        results.forEach((res) => {
            //check sub curies against $input ids
            let ids = new Set();
            let outputMatch = false;
            let inputMatch = false;
            res.$input.obj.forEach((o) => {
                //compare result I/O ids against edge node ids
                //#1 check equivalent ids
                if (Object.hasOwnProperty.call(o, '_dbIDs')) {
                    for (const prefix in o._dbIDs) {
                        //check if array
                        if (Array.isArray(o._dbIDs[prefix])) {
                            o._dbIDs[prefix].forEach((single_alias) => {
                            if (single_alias.includes(':')) {
                                //value already has prefix
                                ids.add(single_alias);
                            }else{
                                //concat with prefix
                                ids.add(prefix + ':' + single_alias);
                            }
                            });
                        }else{
                            if (o._dbIDs[prefix].includes(':')) {
                                //value already has prefix
                                ids.add(o._dbIDs[prefix]);
                            }else{
                                //concat with prefix
                                ids.add(prefix + ':' + o._dbIDs[prefix]);
                            }
                        }
                    }
                }
                //else #2 check curie
                else if(Object.hasOwnProperty.call(o, 'curie')) {
                    ids.add(o.curie);
                }
                //#3 last resort check original
                else{
                    ids.add(res.$input.original);
                }
                //check ids
                inputMatch = _.intersection([...ids], subject_node_ids).length;
            });
            //check obj curies against $output ids
            let o_ids = new Set();
            res.$output.obj.forEach((o) => {
                //#1 check equivalent ids
                if (Object.hasOwnProperty.call(o, '_dbIDs')) {
                    for (const prefix in o._dbIDs) {
                        //check if array
                        if (Array.isArray(o._dbIDs[prefix])) {
                            o._dbIDs[prefix].forEach((single_alias) => {
                            if (single_alias.includes(':')) {
                                //value already has prefix
                                o_ids.add(single_alias);
                            }else{
                                //concat with prefix
                                o_ids.add(prefix + ':' + single_alias);
                            }
                            });
                        }else{
                            if (o._dbIDs[prefix].includes(':')) {
                                //value already has prefix
                                o_ids.add(o._dbIDs[prefix]);
                            }else{
                                //concat with prefix
                                o_ids.add(prefix + ':' + o._dbIDs[prefix]);
                            }
                        }
                    }
                }
                //else #2 check curie
                else if(Object.hasOwnProperty.call(o, 'curie')) {
                    o_ids.add(o.curie);
                }
                //#3 last resort check original
                else{
                    o_ids.add(res.$output.original);
                }
                //check ids
                outputMatch = _.intersection([...o_ids], object_node_ids).length;
                // debug(`Disease CURIES ${JSON.stringify(object_node_ids)}`);
                // if (res.$output.original == 'UMLS:C0005695') {
                //     debug(`FOUND UMLS '${edge.getID()}' ${JSON.stringify(res.$input.original)}--${JSON.stringify(res.$edge_metadata.predicate)}--${JSON.stringify(res.$output.original)}`);
                //     // debug(`DB IDS ${JSON.stringify(res.$output.obj)}`);
                //     debug(`WAS IT KEPT? ${inputMatch}/${outputMatch}`);
                //     debug(`KEPT BECAUSE ${JSON.stringify(_.intersection([...o_ids], object_node_ids))}`);
                // }
                // if ([...o_ids].includes('MONDO:0001187')) {
                //     debug(`FOUND MONDO (1) '${edge.getID()}' ${JSON.stringify(res.$input.original)}--${JSON.stringify(res.$edge_metadata.predicate)}--${JSON.stringify(res.$output.original)}`);
                //     // debug(`DB IDS ${JSON.stringify(res.$output.obj)}`);
                //     debug(`WAS IT KEPT? ${inputMatch}/${outputMatch}`);
                //     debug(`KEPT BECAUSE ${JSON.stringify(_.intersection([...o_ids], object_node_ids))}`);
                // }
                // if ([...o_ids].includes('MONDO:0004987')) {
                //     debug(`FOUND MONDO (2) '${edge.getID()}' ${JSON.stringify(res.$input.original)}--${JSON.stringify(res.$edge_metadata.predicate)}--${JSON.stringify(res.$output.original)}`);
                //     // debug(`DB IDS ${JSON.stringify(res.$output.obj)}`);
                //     debug(`WAS IT KEPT? ${inputMatch}/${outputMatch}`);
                //     debug(`KEPT BECAUSE ${JSON.stringify(_.intersection([...o_ids], object_node_ids))}`);
                // }
            });
            //if both ends match then keep result
            if (inputMatch && outputMatch) {
                keep.push(res);
            }
        });
        debug(`'${edge.getID()}' dropped (${results.length - keep.length}) results.`);
        this.logs.push(
            new LogEntry(
                'DEBUG',
                null,
                `'${edge.getID()}' kept (${keep.length}) / dropped (${results.length - keep.length}) results.`
            ).getLog(),
        );
        return keep;
    }

    gatherResults() {
        //go through edges filter and collect all results
        let results = [];
        let brokenChain = false;
        let brokenEdges = [];
        debug(`(11) Collecting results...`);
        //First: go through edges and filter that each edge is holding
        this.edges.forEach((edge) => {
            let filtered_res = this._filterEdgeResults(edge);
            if (filtered_res.length == 0) {
                this.logs.push(
                    new LogEntry(
                        'DEBUG',
                        null,
                        `Warning: Edge '${edge.getID()}' resulted in (0) results.`
                    ).getLog(),
                );
                brokenChain = true;
                brokenEdges.push(edge.getID());
            }
            this.logs = [...this.logs, ...edge.logs];
            //store filtered results
            edge.results = filtered_res;
            //collect results
            results = results.concat(filtered_res);
            debug(`(11) '${edge.getID()}' keeps (${filtered_res.length}) results!`);
            this.logs.push(
                new LogEntry(
                    'DEBUG',
                    null,
                    `'${edge.getID()}' keeps (${filtered_res.length}) results!`
                ).getLog(),
            );
            debug(`----------`);
        });
        if (brokenChain) {
            results = [];
            this.logs.push(
                new LogEntry(
                    'DEBUG',
                    null,
                    `Edges ${JSON.stringify(brokenEdges)} ` +
                    `resulted in (0) results. No complete paths can be formed.`
                ).getLog(),
            );
            debug(`(12) Edges ${JSON.stringify(brokenEdges)} ` +
            `resulted in (0) results. No complete paths can be formed.`);
        }
        //Second: collected results
        this.results = results;
        debug(`(12) Collected (${this.results.length}) results!`);
        this.logs.push(
            new LogEntry(
                'DEBUG',
                null,
                `Edge manager collected (${this.results.length}) results!`
            ).getLog(),
        );
    }

    collectResults() {
        //go through edges and collect all results only
        let results = [];
        let brokenChain = false;
        let brokenEdges = [];
        debug(`(11) Collecting results...`);
        //First: go through edges and filter that each edge is holding
        this.edges.forEach((edge) => {
            let filtered_res = edge.results;
            if (filtered_res.length == 0) {
                this.logs.push(
                    new LogEntry(
                        'DEBUG',
                        null,
                        `Warning: Edge '${edge.getID()}' resulted in (0) results.`
                    ).getLog(),
                );
                brokenChain = true;
                brokenEdges.push(edge.getID());
            }
            this.logs = [...this.logs, ...edge.logs];
            //collect results
            results = results.concat(filtered_res);
            debug(`(11) '${edge.getID()}' keeps (${filtered_res.length}) results!`);
            this.logs.push(
                new LogEntry(
                    'DEBUG',
                    null,
                    `'${edge.getID()}' keeps (${filtered_res.length}) results!`
                ).getLog(),
            );
            debug(`----------`);
        });
        if (brokenChain) {
            results = [];
            this.logs.push(
                new LogEntry(
                    'DEBUG',
                    null,
                    `Edges ${JSON.stringify(brokenEdges)} ` +
                    `resulted in (0) results. No complete paths can be formed.`
                ).getLog(),
            );
            debug(`(12) Edges ${JSON.stringify(brokenEdges)} ` +
            `resulted in (0) results. No complete paths can be formed.`);
        }
        //Second: collected results
        this.results = results;
        debug(`(12) Collected (${this.results.length}) results!`);
        this.logs.push(
            new LogEntry(
                'DEBUG',
                null,
                `Edge manager collected (${this.results.length}) results!`
            ).getLog(),
        );
    }

    collectOrganizedResults() {
<<<<<<< HEAD
        //go through edges and collect all results
=======
        //go through edges and collect results organized by edge
>>>>>>> d27bf856
        let results = {};
        let brokenChain = false;
        let brokenEdges = [];
        debug(`(11) Collecting results...`);
        //First: go through edges and filter that each edge is holding
        this.edges.forEach((edge) => {
            let edge_ID = edge.getID();
            let filtered_res = edge.results;
            if (filtered_res.length == 0) {
                this.logs.push(
                    new LogEntry(
                        'DEBUG',
                        null,
                        `Warning: Edge '${edge_ID}' resulted in (0) results.`
                    ).getLog(),
                );
                brokenChain = true;
                brokenEdges.push(edge_ID);
            }
            this.logs = [...this.logs, ...edge.logs];
            //collect results
            let connections = edge.qEdge.subject.getConnections().concat(edge.qEdge.object.getConnections());
            connections = connections.filter(id => id !== edge_ID);
            connections = new Set(connections);
            results[edge_ID] = {
                records: filtered_res,
                connected_to: [...connections],
            }
            debug(`(11) '${edge_ID}' keeps (${filtered_res.length}) results!`);
            this.logs.push(
                new LogEntry(
                    'DEBUG',
                    null,
                    `'${edge_ID}' keeps (${filtered_res.length}) results!`
                ).getLog(),
            );
            debug(`----------`);
        });
        if (brokenChain) {
            results = {};
            this.logs.push(
                new LogEntry(
                    'DEBUG',
                    null,
                    `Edges ${JSON.stringify(brokenEdges)} ` +
                    `resulted in (0) results. No complete paths can be formed.`
                ).getLog(),
            );
            debug(`(12) Edges ${JSON.stringify(brokenEdges)} ` +
            `resulted in (0) results. No complete paths can be formed.`);
        }
        //Second: collected results
        this.organized_results = results;
<<<<<<< HEAD
        debug(`(12) Collected (${this.results.length}) results!`);
=======
        debug(`(12) Collected results for: (${JSON.stringify(Object.keys(this.organized_results))})!`);
>>>>>>> d27bf856
        this.logs.push(
            new LogEntry(
                'DEBUG',
                null,
                `Edge manager collected (${this.results.length}) results!`
            ).getLog(),
        );
    }

    updateEdgeResults(current_edge) {
        let filtered_res = this._filterEdgeResults(current_edge);
        //this triggers node update
        current_edge.storeResults(filtered_res);
    }

    updateNeighborsEdgeResults(current_edge) {
        debug(`Updating neighbors...`);
        let not_this_edge = current_edge.getID();
        //get neighbors of this edges subject that are not this edge
        let left_connections = current_edge.qEdge.subject.getConnections();
        left_connections = left_connections.filter((edge_id) => edge_id !== not_this_edge);
        //get neighbors of this edges object that are not this edge
        let right_connections = current_edge.qEdge.object.getConnections();
        right_connections = right_connections.filter((edge_id) => edge_id !== not_this_edge);
        debug(`(${left_connections})<--edge neighbors-->(${right_connections})`);
        if (left_connections.length) {
            //find edge by id
            left_connections.forEach((neighbor_id) => {
                let edge = this.edges.find((edge) => edge.getID() == neighbor_id);
                if (edge && edge.results.length) {
                    debug(`Updating "${edge.getID()}" neighbor edge of ${not_this_edge}`);
                    debug(`Updating neighbor (X)<----()`);
                    this.updateEdgeResults(edge);
                }
            });
        }

        if (right_connections.length) {
            //find edge by id
            right_connections.forEach((neighbor_id) => {
                let edge = this.edges.find((edge) => edge.getID() == neighbor_id);
                if (edge && edge.results.length) {
                    debug(`Updating "${edge.getID()}" neighbor edge of ${not_this_edge}`);
                    debug(`Updating neighbor ()---->(X)`);
                    this.updateEdgeResults(edge);
                }
            });
        }
    }

    updateAllOtherEdges(current_edge) {
        debug(`Updating all other edges...`);
        let not_this_edge = current_edge.getID();
        this.edges.forEach((edge) => {
            if (edge.getID() !== not_this_edge && edge.results.length) {
                debug(`Updating "${edge.getID()}"...`);
                this.updateEdgeResults(edge);
                this.updateEdgeResults(current_edge);
            }
        });
    }
};<|MERGE_RESOLUTION|>--- conflicted
+++ resolved
@@ -399,11 +399,7 @@
     }
 
     collectOrganizedResults() {
-<<<<<<< HEAD
-        //go through edges and collect all results
-=======
         //go through edges and collect results organized by edge
->>>>>>> d27bf856
         let results = {};
         let brokenChain = false;
         let brokenEdges = [];
@@ -457,11 +453,7 @@
         }
         //Second: collected results
         this.organized_results = results;
-<<<<<<< HEAD
-        debug(`(12) Collected (${this.results.length}) results!`);
-=======
         debug(`(12) Collected results for: (${JSON.stringify(Object.keys(this.organized_results))})!`);
->>>>>>> d27bf856
         this.logs.push(
             new LogEntry(
                 'DEBUG',
