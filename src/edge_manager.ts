import _ from 'lodash';
import { LogEntry, StampedLog } from '@biothings-explorer/utils';
import Debug from 'debug';
const debug = Debug('bte:biothings-explorer-trapi:edge-manager');
import * as config from './config';
import BatchEdgeQueryHandler, { BatchEdgeQueryOptions } from './batch_edge_query';
import { Telemetry } from '@biothings-explorer/utils';
import MetaKG from '@biothings-explorer/smartapi-kg';
<<<<<<< HEAD
import { QueryHandlerOptions, QEdge, BTEError } from '@biothings-explorer/types';
import { Record } from '@biothings-explorer/types';
import { UnavailableAPITracker } from './types';
=======
import { QueryHandlerOptions } from '@biothings-explorer/types';
import { Record } from '@biothings-explorer/api-response-transform';
import { SubclassEdges, UnavailableAPITracker } from './types';
>>>>>>> 9bc677dc
import { RecordsByQEdgeID } from './results_assembly/query_results';
import path from 'path';
import { promises as fs } from 'fs';

const MAX_RECORDS_PER_EDGE = parseInt(process.env.MAX_RECORDS_PER_EDGE ?? '100000');
const MAX_RECORDS_PER_QUERY = parseInt(process.env.MAX_RECORDS_TOTAL ?? '200000');

export default class QueryEdgeManager {
  private _qEdges: QEdge[];
  private _metaKG: MetaKG;
  logs: StampedLog[];
  private _records: Record[];
  options: QueryHandlerOptions;
  private _organizedRecords: RecordsByQEdgeID;
  private _subclassEdges: SubclassEdges;
  constructor(edges: QEdge[], metaKG: MetaKG, subclassEdges: SubclassEdges, options: QueryHandlerOptions) {
    // flatten list of all edges available
    this._qEdges = _.flatten(edges);
    this._metaKG = metaKG;
    this.logs = [];
    this._records = [];
    //organized by edge with refs to connected edges
    this._organizedRecords = {};
    this.options = options;
    this._subclassEdges = subclassEdges;
    this.init();
  }

  getRecords(): Record[] {
    debug(`(13) Edge Manager reporting combined records...`);
    return this._records;
  }

  getOrganizedRecords(): RecordsByQEdgeID {
    debug(`(13) Edge Manager reporting organized records...`);
    return this._organizedRecords;
  }

  init(): void {
    debug(`(3) Edge manager is managing ${this._qEdges.length} qEdges.`);
    this.logs.push(new LogEntry('DEBUG', null, `Edge manager is managing ${this._qEdges.length} qEdges.`).getLog());
  }

  getNext(): QEdge {
    //returns next edge with lowest entity count on
    //either object or subject OR no count last
    // available not yet executed
    const available_edges = this._qEdges.filter((qEdge) => !qEdge.executed);
    //safeguard for making sure there's available
    //edges when calling getNext
    if (available_edges.length == 0) {
      debug(`(5) Error: ${available_edges} available qEdges found.`);
      this.logs.push(
        new LogEntry(
          'DEBUG',
          null,
          `Edge manager cannot get next qEdge, ` + `(${available_edges}) available edges found.`,
        ).getLog(),
      );
    }
    //begin search
    let nextQEdge: QEdge;
    let lowest_entity_count: number;
    let current_obj_lowest = 0;
    let current_sub_lowest = 0;
    available_edges.forEach((qEdge) => {
      if (qEdge && qEdge.object.entity_count) {
        current_obj_lowest = qEdge.object.entity_count;
        if (!lowest_entity_count) {
          //set current lowest if none
          lowest_entity_count = current_obj_lowest;
        }
        if (current_obj_lowest <= lowest_entity_count) {
          //lowest is now object count
          nextQEdge = qEdge;
        }
      }
      if (qEdge && qEdge.subject.entity_count && qEdge.subject.entity_count > 0) {
        current_sub_lowest = qEdge.subject.entity_count;
        if (!lowest_entity_count) {
          //set current lowest if none
          lowest_entity_count = current_sub_lowest;
        }
        if (current_sub_lowest <= lowest_entity_count) {
          //lowest is now subject count
          nextQEdge = qEdge;
        }
      }
    });
    if (!nextQEdge) {
      //if no edge with count found pick the first empty
      //edge available
      const all_empty = available_edges.filter((edge) => !edge.object.entity_count && !edge.subject.entity_count);
      if (all_empty.length == 0) {
        debug(`(5) Error: No available qEdges found.`);
        this.logs.push(new LogEntry('DEBUG', null, `Cannot get next edge, No available qEdges found.`).getLog());
      }
      debug(`(5) Sending next edge '${all_empty[0].getID()}' with NO entity count.`);
      return this.preSendOffCheck(all_empty[0]);
    }
    debug(
      `(5) Sending next edge '${nextQEdge.getID()}' ` +
        `WITH entity count...(${nextQEdge.subject.entity_count || nextQEdge.object.entity_count})`,
    );
    return this.preSendOffCheck(nextQEdge);
  }

  logEntityCounts(): void {
    this._qEdges.forEach((qEdge) => {
      debug(
        `'${qEdge.getID()}'` +
          ` : (${qEdge.subject.entity_count || 0}) ` +
          `${qEdge.reverse ? '<--' : '-->'}` +
          ` (${qEdge.object.entity_count || 0})`,
      );
    });
  }

  _logSkippedQueries(unavailableAPIs: UnavailableAPITracker): void {
    Object.entries(unavailableAPIs).forEach(([api, { skippedQueries }]) => {
      if (skippedQueries > 0) {
        const skipMessage = `${skippedQueries} additional quer${skippedQueries > 1 ? 'ies' : 'y'} to ${api} ${
          skippedQueries > 1 ? 'were' : 'was'
        } skipped as the API was unavailable.`;
        debug(skipMessage);
        this.logs.push(new LogEntry('WARNING', null, skipMessage).getLog());
      }
    });
  }

  checkEntityMax(nextQEdge: QEdge): void {
    const max = config.ENTITY_MAX;
    //(MAX) --- (0) not allowed
    //(MAX) --- (MAX) not allowed
    //(MAX) --- (2) allowed, (2 will be used)
    const sub_count = nextQEdge.object.getEntityCount();
    const obj_count = nextQEdge.subject.getEntityCount();
    debug(`Checking entity max : (${sub_count})--(${obj_count})`);
    if (
      (obj_count == 0 && sub_count > max) ||
      (obj_count > max && sub_count == 0) ||
      (obj_count > max && sub_count > max)
    ) {
      throw new BTEError(`Max number of entities exceeded (${max}) in '${nextQEdge.getID()}'`);
    }
  }

  preSendOffCheck(nextQEdge: QEdge): QEdge {
    // next: qEdge
    //check that edge entities are or have potential to stay
    //under max limit
    this.checkEntityMax(nextQEdge);
    if (nextQEdge.object.entity_count && nextQEdge.subject.entity_count) {
      //if at the time of being queried the edge has both
      //obj and sub entity counts
      //chose obj/suj lower entity count for query
      nextQEdge.chooseLowerEntityValue();
      this.logs.push(new LogEntry('DEBUG', null, `Next qEdge will pick lower entity value to use for query.`).getLog());
    } else if (
      (nextQEdge.object.entity_count && !nextQEdge.subject.entity_count) ||
      (!nextQEdge.object.entity_count && !nextQEdge.subject.entity_count)
    ) {
      debug(`(5) Checking direction of edge with one set of entities...`);
      //check direction is correct if edge only has one set of entities
      //before sending off
      nextQEdge.reverse = nextQEdge.subject.entity_count ? false : true;
    }
    this.logs.push(
      new LogEntry('DEBUG', null, `Edge manager is sending next qEdge '${nextQEdge.getID()}' for execution.`).getLog(),
    );
    this.logEntityCounts();
    return nextQEdge;
  }

  getEdgesNotExecuted(): number {
    //simply returns a number of edges not marked as executed
    const found = this._qEdges.filter((edge) => !edge.executed);
    const not_executed = found.length;
    if (not_executed) debug(`(4) Edges not yet executed = ${not_executed}`);
    return not_executed;
  }

  _filterEdgeRecords(qEdge: QEdge): Record[] {
    const keep: Record[] = [];
    const records = qEdge.records;
    const subjectCuries = qEdge.subject.curie;
    const objectCuries = qEdge.object.curie;
    debug(
      `'${qEdge.getID()}' Reversed[${qEdge.reverse}] (${JSON.stringify(subjectCuries.length || 0)})` +
        `--(${JSON.stringify(objectCuries.length || 0)}) entities / (${records.length}) records.`,
    );
    // debug(`IDS SUB ${JSON.stringify(sub_count)}`)
    // debug(`IDS OBJ ${JSON.stringify(obj_count)}`)
    const execSubjectCuries = qEdge.reverse ? objectCuries : subjectCuries;
    const execObjectCuries = qEdge.reverse ? subjectCuries : objectCuries;

    records.forEach((record) => {
      // check against original, primaryID, and equivalent ids
      let subjectIDs = [record.subject.original, record.subject.curie, ...record.subject.equivalentCuries];
      let objectIDs = [record.object.original, record.object.curie, ...record.object.equivalentCuries];

      // check if IDs will be resolved to a parent
      subjectIDs = [
        ...subjectIDs,
        ...subjectIDs.reduce((set, subjectID) => {
          Object.entries(this._subclassEdges[subjectID] ?? {}).forEach(([id, { qNodes }]) => {
            if (qNodes.includes(qEdge.reverse ? qEdge.object.id : qEdge.subject.id)) set.add(id);
          });
          return set;
        }, new Set<string>()),
      ];
      objectIDs = [
        ...objectIDs,
        ...objectIDs.reduce((set, objectID) => {
          Object.entries(this._subclassEdges[objectID] ?? {}).forEach(([id, { qNodes }]) => {
            if (qNodes.includes(qEdge.reverse ? qEdge.subject.id : qEdge.object.id)) set.add(id);
          });
          return set;
        }, new Set<string>()),
      ];

      // there must be at least a minimal intersection
      const subjectMatch = subjectIDs.some((curie) => execSubjectCuries.includes(curie));
      const objectMatch = objectIDs.some((curie) => execObjectCuries.includes(curie));

      // Don't keep self-edges
      const selfEdge = [...subjectIDs].some((curie) => objectIDs.includes(curie));
      if (subjectMatch && objectMatch && !selfEdge) {
        keep.push(record);
      }
    });
    debug(`'${qEdge.getID()}' dropped (${records.length - keep.length}) records.`);
    this.logs.push(
      new LogEntry(
        'DEBUG',
        null,
        `'${qEdge.getID()}' kept (${keep.length}) / dropped (${records.length - keep.length}) records.`,
      ).getLog(),
    );
    return keep;
  }

  collectRecords(): boolean {
    //go through edges and collect records organized by edge
    let recordsByQEdgeID: RecordsByQEdgeID = {};
    //all res merged
    let combinedRecords = [];
    let brokenChain = false;
    const brokenEdges = [];
    debug(`(11) Collecting records...`);
    //First: go through edges and filter that each edge is holding
    this._qEdges.forEach((qEdge) => {
      const qEdgeID = qEdge.getID();
      const filteredRecords = qEdge.records.map((record) => record.queryDirection());
      if (filteredRecords.length == 0) {
        this.logs.push(new LogEntry('WARNING', null, `Warning: qEdge '${qEdgeID}' resulted in (0) records.`).getLog());
        brokenChain = true;
        brokenEdges.push(qEdgeID);
      }
      this.logs = [...this.logs, ...qEdge.logs];
      //collect records
      combinedRecords = combinedRecords.concat(filteredRecords);
      let connections = qEdge.subject.getConnections().concat(qEdge.object.getConnections());
      connections = connections.filter((id) => id !== qEdgeID);
      connections = [...new Set(connections)];
      recordsByQEdgeID[qEdgeID] = {
        records: filteredRecords,
        connected_to: connections,
      };
      debug(`(11) '${qEdgeID}' keeps (${filteredRecords.length}) records!`);
      this.logs.push(new LogEntry('INFO', null, `'${qEdgeID}' keeps (${filteredRecords.length}) records!`).getLog());
      debug(`----------`);
    });
    if (brokenChain) {
      recordsByQEdgeID = {};
      this.logs.push(
        new LogEntry(
          'WARNING',
          null,
          `qEdges ${brokenEdges} resulted in (0) records. No complete paths can be formed.`,
        ).getLog(),
      );
      debug(`(12) qEdges ${brokenEdges} resulted in (0) records. No complete paths can be formed.`);
    }
    //Organized by edge: update query records
    this._organizedRecords = recordsByQEdgeID;
    debug(`(12) Collected records for: ${JSON.stringify(Object.keys(this._organizedRecords))}!`);
    //Combined: update query_graph
    this._records = combinedRecords;
    // var fs = require('fs');
    // fs.writeFile("organized_records.json", JSON.stringify(records, function( key, value) {
    //     if( key == 'records') { return '$records'}
    //     else {return value;}
    //     }), function(err) {
    //     if (err) {
    //         console.log(err);
    //     }
    // });
    if (!brokenChain) {
      debug(`(12) Collected (${this._records.length}) records!`);
      this.logs.push(new LogEntry('DEBUG', null, `Edge manager collected (${this._records.length}) records!`).getLog());
    }

    return !brokenChain;
  }

  updateEdgeRecords(currentQEdge: QEdge): void {
    //1. filter edge records based on current status
    const filteredRecords = this._filterEdgeRecords(currentQEdge);
    //2.trigger node update / entity update based on new status
    currentQEdge.storeRecords(filteredRecords);
  }

  updateAllOtherEdges(currentQEdge: QEdge): void {
    //update and filter all other edges
    debug(`Updating all other edges...`);
    const currentQEdgeID = currentQEdge.getID();
    this._qEdges.forEach((qEdge) => {
      if (qEdge.getID() !== currentQEdgeID && qEdge.records.length) {
        debug(`Updating "${qEdge.getID()}"...`);
        this.updateEdgeRecords(qEdge);
        this.updateEdgeRecords(currentQEdge);
      }
    });
  }

  _createBatchQueryHandler(qEdge: QEdge, metaKG: MetaKG): BatchEdgeQueryHandler {
    const handler = new BatchEdgeQueryHandler(metaKG, {
      ...this.options,
      recordHashEdgeAttributes: config.EDGE_ATTRIBUTES_USED_IN_RECORD_HASH,
    } as BatchEdgeQueryOptions);
    handler.setEdges(qEdge);
    return handler;
  }

  async dumpRecords(records: Record[]): Promise<void> {
    let filePath = path.resolve('../../..', process.env.DUMP_RECORDS);
    // create new (unique) file if arg is directory
    try {
      if ((await fs.lstat(filePath)).isDirectory()) {
        filePath = path.resolve(filePath, `recordDump-${new Date().toISOString()}.json`);
      }
    } catch (e) {
      null; // specified a file, which doesn't exist (which is fine)
    }
    let direction = false;
    if (process.env.DUMP_RECORDS_DIRECTION?.includes('exec')) {
      direction = true;
      records = [...records].map((record) => record.queryDirection());
    }
    await fs.writeFile(filePath, JSON.stringify(records.map((record) => record.freeze())));
    const logMessage = `Dumping Records ${direction ? `(in execution direction)` : ''} to ${filePath}`;
    debug(logMessage);
  }

  async executeEdges(abortSignal?: AbortSignal): Promise<boolean> {
    const unavailableAPIs: UnavailableAPITracker = {};
    while (this.getEdgesNotExecuted()) {
      if (abortSignal?.aborted) return false;

      const span = Telemetry.startSpan({ description: 'edgeExecution' });
      //next available/most efficient edge
      const currentQEdge = this.getNext();
      //crate queries from edge
      const queryBatchHandler = this._createBatchQueryHandler(currentQEdge, this._metaKG);
      this.logs.push(
        new LogEntry(
          'INFO',
          null,
          `Executing ${currentQEdge.getID()}${currentQEdge.isReversed() ? ' (reversed)' : ''}: ${
            currentQEdge.subject.id
          } ${currentQEdge.isReversed() ? '<--' : '-->'} ${currentQEdge.object.id}`,
        ).getLog(),
      );
      debug(`(5) Executing current edge >> "${currentQEdge.getID()}"`);
      //execute current edge query
      let queryRecords = await queryBatchHandler.query(queryBatchHandler.qEdges, unavailableAPIs, abortSignal);
      this.logs = [...this.logs, ...queryBatchHandler.logs];
      if (queryRecords === undefined) return;
      // create an edge execution summary
      let success = 0,
        fail = 0,
        total = 0;
      const cached = this.logs.filter(
        ({ data }) => data?.qEdgeID === currentQEdge.id && data?.type === 'cacheHit',
      ).length;
      total += cached;
      this.logs
        .filter(({ data }) => data?.qEdgeID === currentQEdge.id && data?.type === 'query')
        .forEach(({ data }) => {
          !data.error ? success++ : fail++;
          total++;
        });
      this.logs.push(
        new LogEntry(
          'INFO',
          null,
          `${currentQEdge.id} execution: ${total} queries (${success} success/${fail} fail) and (${cached}) cached qEdges return (${queryRecords.length}) records`,
          {},
        ).getLog(),
      );
      if (queryRecords.length === 0) {
        this._logSkippedQueries(unavailableAPIs);
        debug(`(X) Terminating..."${currentQEdge.getID()}" got 0 records.`);
        this.logs.push(
          new LogEntry(
            'WARNING',
            null,
            `qEdge (${currentQEdge.getID()}) got 0 records. Your query terminates.`,
          ).getLog(),
        );
        span.finish();
        return;
      }

      // Check if record count threatens stability
      const totalRecords =
        this._qEdges.reduce((total, qEdge) => {
          return total + qEdge.records.length;
        }, 0) + queryRecords.length;
      let maxRecordsMessage = [
        `Qedge ${currentQEdge.id}`,
        `obtained ${queryRecords.length} records,`,
        queryRecords.length === MAX_RECORDS_PER_EDGE ? 'meeting' : 'exceeding',
        `maximum of ${MAX_RECORDS_PER_QUERY}`,
        `Truncating records for this edge to ${MAX_RECORDS_PER_EDGE}.`,
        `Your query may be too general?`,
      ];
      if (totalRecords > MAX_RECORDS_PER_QUERY) {
        maxRecordsMessage = maxRecordsMessage.slice(0, 2);
        maxRecordsMessage.push(
          ...[
            `totalling ${totalRecords} for this query.`,
            `This exceeds the per-query maximum of ${MAX_RECORDS_PER_QUERY}.`,
            `For stability purposes, this query is terminated.`,
            `Please consider further refining your query.`,
          ],
        );
        debug(maxRecordsMessage.join(' '));
        this.logs.push(new LogEntry('WARNING', null, maxRecordsMessage.join(' ')).getLog());
        Telemetry.captureException(new Error(`Stopped on globalMaxRecords (exceeded ${MAX_RECORDS_PER_QUERY})`));
        return;
      }

      if (queryRecords.length > MAX_RECORDS_PER_EDGE) {
        debug(maxRecordsMessage.join(' '));
        this.logs.push(new LogEntry('WARNING', null, maxRecordsMessage.join(' ')).getLog());

        queryRecords = queryRecords.slice(0, MAX_RECORDS_PER_EDGE);
      }

      // storing records will trigger a node entity count update
      currentQEdge.storeRecords(queryRecords);

      const span1 = Telemetry.startSpan({ description: 'filteringRecords' });
      // filter records
      this.updateEdgeRecords(currentQEdge);
      span1?.finish();

      const span2 = Telemetry.startSpan({ description: 'updatingRecordEdges' });

      // update and filter neighbors
      this.updateAllOtherEdges(currentQEdge);
      span2?.finish();

      // check that any records are kept
      if (!currentQEdge.records.length) {
        this._logSkippedQueries(unavailableAPIs);
        debug(`(X) Terminating..."${currentQEdge.getID()}" kept 0 records.`);
        this.logs.push(
          new LogEntry(
            'WARNING',
            null,
            `qEdge (${currentQEdge.getID()}) kept 0 records. Your query terminates.`,
          ).getLog(),
        );
        span.finish();
        return;
      }
      // edge all done
      currentQEdge.executed = true;
      debug(`(10) Edge successfully queried.`);
      span.finish();
    }
    this._logSkippedQueries(unavailableAPIs);
    // collect and organize records
    if (!this.collectRecords()) {
      debug(`(X) Terminating...No complete paths.`);
      this.logs.push(
        new LogEntry('WARNING', null, `No complete paths could be formed. Your query terminates.`).getLog(),
      );
      return;
    }
    // dump records if set to do so
    if (process.env.DUMP_RECORDS) {
      await this.dumpRecords(this.getRecords());
    }
    return true;
  }
}<|MERGE_RESOLUTION|>--- conflicted
+++ resolved
@@ -6,15 +6,9 @@
 import BatchEdgeQueryHandler, { BatchEdgeQueryOptions } from './batch_edge_query';
 import { Telemetry } from '@biothings-explorer/utils';
 import MetaKG from '@biothings-explorer/smartapi-kg';
-<<<<<<< HEAD
 import { QueryHandlerOptions, QEdge, BTEError } from '@biothings-explorer/types';
 import { Record } from '@biothings-explorer/types';
-import { UnavailableAPITracker } from './types';
-=======
-import { QueryHandlerOptions } from '@biothings-explorer/types';
-import { Record } from '@biothings-explorer/api-response-transform';
 import { SubclassEdges, UnavailableAPITracker } from './types';
->>>>>>> 9bc677dc
 import { RecordsByQEdgeID } from './results_assembly/query_results';
 import path from 'path';
 import { promises as fs } from 'fs';
