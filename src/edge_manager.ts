import _ from 'lodash';
import { LogEntry, StampedLog } from '@biothings-explorer/utils';
import BTEError from './exceptions/bte_error';
import Debug from 'debug';
const debug = Debug('bte:biothings-explorer-trapi:edge-manager');
import * as config from './config';
import BatchEdgeQueryHandler, { BatchEdgeQueryOptions } from './batch_edge_query';
import { Telemetry } from '@biothings-explorer/utils';
import QEdge from './query_edge';
import MetaKG from '@biothings-explorer/smartapi-kg';
import { QueryHandlerOptions } from '@biothings-explorer/types';
import { Record } from '@biothings-explorer/api-response-transform';
import { SubclassEdges, UnavailableAPITracker } from './types';
import { RecordsByQEdgeID } from './results_assembly/query_results';
import path from 'path';
import { promises as fs } from 'fs';
import KnowledgeGraph from './graph/knowledge_graph';
import BTEGraph from './graph/graph';

export default class QueryEdgeManager {
  private _qEdges: QEdge[];
  private _metaKG: MetaKG;
  logs: StampedLog[];
  private _records: Record[];
  options: QueryHandlerOptions;
  private _organizedRecords: RecordsByQEdgeID;
  private _subclassEdges: SubclassEdges;
  constructor(edges: QEdge[], metaKG: MetaKG, subclassEdges: SubclassEdges, options: QueryHandlerOptions) {
    // flatten list of all edges available
    this._qEdges = _.flatten(edges);
    this._metaKG = metaKG;
    this.logs = [];
    this._records = [];
    //organized by edge with refs to connected edges
    this._organizedRecords = {};
    this.options = options;
    this._subclassEdges = subclassEdges;
    this.init();
  }

  getRecords(): Record[] {
    debug(`(13) Edge Manager reporting combined records...`);
    return this._records;
  }

  getOrganizedRecords(): RecordsByQEdgeID {
    debug(`(13) Edge Manager reporting organized records...`);
    return this._organizedRecords;
  }

  init(): void {
    debug(`(3) Edge manager is managing ${this._qEdges.length} qEdges.`);
    this.logs.push(new LogEntry('DEBUG', null, `Edge manager is managing ${this._qEdges.length} qEdges.`).getLog());
  }

  getNext(): QEdge {
    //returns next edge with lowest entity count on
    //either object or subject OR no count last
    // available not yet executed
    const available_edges = this._qEdges.filter((qEdge) => !qEdge.executed);
    //safeguard for making sure there's available
    //edges when calling getNext
    if (available_edges.length == 0) {
      debug(`(5) Error: ${available_edges} available qEdges found.`);
      this.logs.push(
        new LogEntry(
          'DEBUG',
          null,
          `Edge manager cannot get next qEdge, ` + `(${available_edges}) available edges found.`,
        ).getLog(),
      );
    }
    //begin search
    let nextQEdge: QEdge;
    let lowest_entity_count: number;
    let current_obj_lowest = 0;
    let current_sub_lowest = 0;
    available_edges.forEach((qEdge) => {
      if (qEdge && qEdge.object.entity_count) {
        current_obj_lowest = qEdge.object.entity_count;
        if (!lowest_entity_count) {
          //set current lowest if none
          lowest_entity_count = current_obj_lowest;
        }
        if (current_obj_lowest <= lowest_entity_count) {
          //lowest is now object count
          nextQEdge = qEdge;
        }
      }
      if (qEdge && qEdge.subject.entity_count && qEdge.subject.entity_count > 0) {
        current_sub_lowest = qEdge.subject.entity_count;
        if (!lowest_entity_count) {
          //set current lowest if none
          lowest_entity_count = current_sub_lowest;
        }
        if (current_sub_lowest <= lowest_entity_count) {
          //lowest is now subject count
          nextQEdge = qEdge;
        }
      }
    });
    if (!nextQEdge) {
      //if no edge with count found pick the first empty
      //edge available
      const all_empty = available_edges.filter((edge) => !edge.object.entity_count && !edge.subject.entity_count);
      if (all_empty.length == 0) {
        debug(`(5) Error: No available qEdges found.`);
        this.logs.push(new LogEntry('DEBUG', null, `Cannot get next edge, No available qEdges found.`).getLog());
      }
      debug(`(5) Sending next edge '${all_empty[0].getID()}' with NO entity count.`);
      return this.preSendOffCheck(all_empty[0]);
    }
    debug(
      `(5) Sending next edge '${nextQEdge.getID()}' ` +
        `WITH entity count...(${nextQEdge.subject.entity_count || nextQEdge.object.entity_count})`,
    );
    return this.preSendOffCheck(nextQEdge);
  }

  logEntityCounts(): void {
    this._qEdges.forEach((qEdge) => {
      debug(
        `'${qEdge.getID()}'` +
          ` : (${qEdge.subject.entity_count || 0}) ` +
          `${qEdge.reverse ? '<--' : '-->'}` +
          ` (${qEdge.object.entity_count || 0})`,
      );
    });
  }

  _logSkippedQueries(unavailableAPIs: UnavailableAPITracker): void {
    Object.entries(unavailableAPIs).forEach(([api, { skippedQueries }]) => {
      if (skippedQueries > 0) {
        const skipMessage = `${skippedQueries} additional quer${skippedQueries > 1 ? 'ies' : 'y'} to ${api} ${
          skippedQueries > 1 ? 'were' : 'was'
        } skipped as the API was unavailable.`;
        debug(skipMessage);
        this.logs.push(new LogEntry('WARNING', null, skipMessage).getLog());
      }
    });
  }

  checkEntityMax(nextQEdge: QEdge): void {
    const max = config.ENTITY_MAX;
    //(MAX) --- (0) not allowed
    //(MAX) --- (MAX) not allowed
    //(MAX) --- (2) allowed, (2 will be used)
    const sub_count = nextQEdge.object.getEntityCount();
    const obj_count = nextQEdge.subject.getEntityCount();
    debug(`Checking entity max : (${sub_count})--(${obj_count})`);
    if (
      (obj_count == 0 && sub_count > max) ||
      (obj_count > max && sub_count == 0) ||
      (obj_count > max && sub_count > max)
    ) {
      throw new BTEError(`Max number of entities exceeded (${max}) in '${nextQEdge.getID()}'`);
    }
  }

  preSendOffCheck(nextQEdge: QEdge): QEdge {
    // next: qEdge
    //check that edge entities are or have potential to stay
    //under max limit
    this.checkEntityMax(nextQEdge);
    if (nextQEdge.object.entity_count && nextQEdge.subject.entity_count) {
      //if at the time of being queried the edge has both
      //obj and sub entity counts
      //chose obj/suj lower entity count for query
      nextQEdge.chooseLowerEntityValue();
      this.logs.push(new LogEntry('DEBUG', null, `Next qEdge will pick lower entity value to use for query.`).getLog());
    } else if (
      (nextQEdge.object.entity_count && !nextQEdge.subject.entity_count) ||
      (!nextQEdge.object.entity_count && !nextQEdge.subject.entity_count)
    ) {
      debug(`(5) Checking direction of edge with one set of entities...`);
      //check direction is correct if edge only has one set of entities
      //before sending off
      nextQEdge.reverse = nextQEdge.subject.entity_count ? false : true;
    }
    this.logs.push(
      new LogEntry('DEBUG', null, `Edge manager is sending next qEdge '${nextQEdge.getID()}' for execution.`).getLog(),
    );
    this.logEntityCounts();
    return nextQEdge;
  }

  getEdgesNotExecuted(): number {
    //simply returns a number of edges not marked as executed
    const found = this._qEdges.filter((edge) => !edge.executed);
    const not_executed = found.length;
    if (not_executed) debug(`(4) Edges not yet executed = ${not_executed}`);
    return not_executed;
  }

  _filterEdgeRecords(qEdge: QEdge): Record[] {
    const keep: Record[] = [];
    const records = qEdge.records;
    const subjectCuries = qEdge.subject.curie;
    const objectCuries = qEdge.object.curie;
    debug(
      `'${qEdge.getID()}' Reversed[${qEdge.reverse}] (${JSON.stringify(subjectCuries.length || 0)})` +
        `--(${JSON.stringify(objectCuries.length || 0)}) entities / (${records.length}) records.`,
    );
    // debug(`IDS SUB ${JSON.stringify(sub_count)}`)
    // debug(`IDS OBJ ${JSON.stringify(obj_count)}`)
    const execSubjectCuries = qEdge.reverse ? objectCuries : subjectCuries;
    const execObjectCuries = qEdge.reverse ? subjectCuries : objectCuries;

    records.forEach((record) => {
      // check against original, primaryID, and equivalent ids
      let subjectIDs = [record.subject.original, record.subject.curie, ...record.subject.equivalentCuries];
      let objectIDs = [record.object.original, record.object.curie, ...record.object.equivalentCuries];

      // check if IDs will be resolved to a parent
      subjectIDs = [
        ...subjectIDs,
        ...subjectIDs.reduce((set, subjectID) => {
          Object.entries(this._subclassEdges[subjectID] ?? {}).forEach(([id, { qNodes }]) => {
            if (qNodes.includes(qEdge.reverse ? qEdge.object.id : qEdge.subject.id)) set.add(id);
          });
          return set;
        }, new Set<string>()),
      ];
      objectIDs = [
        ...objectIDs,
        ...objectIDs.reduce((set, objectID) => {
          Object.entries(this._subclassEdges[objectID] ?? {}).forEach(([id, { qNodes }]) => {
            if (qNodes.includes(qEdge.reverse ? qEdge.subject.id : qEdge.object.id)) set.add(id);
          });
          return set;
        }, new Set<string>()),
      ];

<<<<<<< HEAD
      // if both ends match then keep record
=======
      // there must be at least a minimal intersection
      const subjectMatch = subjectIDs.some((curie) => execSubjectCuries.includes(curie));
      const objectMatch = objectIDs.some((curie) => execObjectCuries.includes(curie));
>>>>>>> 9f27ba7b

      // Don't keep self-edges
      const selfEdge = [...subjectIDs].some((curie) => objectIDs.includes(curie));
      if (subjectMatch && objectMatch && !selfEdge) {
        keep.push(record);
      }
    });
    debug(`'${qEdge.getID()}' dropped (${records.length - keep.length}) records.`);
    this.logs.push(
      new LogEntry(
        'DEBUG',
        null,
        `'${qEdge.getID()}' kept (${keep.length}) / dropped (${records.length - keep.length}) records.`,
      ).getLog(),
    );
    return keep;
  }

  _constrainEdgeRecords(qEdge: QEdge, records: Record[]) {
    const keep: Record[] = [];
    const bte = new BTEGraph();
    const kg = new KnowledgeGraph();
    bte.update(records);
    kg.update(bte);
    records.forEach(record => {
      const edge = kg.kg.edges[record.recordHash];
      const sub = qEdge.reverse ? kg.kg.nodes[edge.object] : kg.kg.nodes[edge.subject];
      const obj = qEdge.reverse ? kg.kg.nodes[edge.subject] : kg.kg.nodes[edge.object];
      if (qEdge.meetsConstraints(edge, sub, obj)) {
        keep.push(record);
      }
    });

    debug(`'${qEdge.getID()}' dropped (${records.length - keep.length}) records based on edge/node constraints.`);
    this.logs.push(
      new LogEntry(
        'DEBUG',
        null,
        `'${qEdge.getID()}' kept (${keep.length}) / dropped (${records.length - keep.length}) records (based on node/edge constraints).`,
      ).getLog(),
    );
    return keep;
  }

  collectRecords(): boolean {
    //go through edges and collect records organized by edge
    let recordsByQEdgeID: RecordsByQEdgeID = {};
    //all res merged
    let combinedRecords = [];
    let brokenChain = false;
    const brokenEdges = [];
    debug(`(11) Collecting records...`);
    //First: go through edges and filter that each edge is holding
    this._qEdges.forEach((qEdge) => {
      const qEdgeID = qEdge.getID();
      const filteredRecords = qEdge.records.map((record) => record.queryDirection());
      if (filteredRecords.length == 0) {
        this.logs.push(new LogEntry('WARNING', null, `Warning: qEdge '${qEdgeID}' resulted in (0) records.`).getLog());
        brokenChain = true;
        brokenEdges.push(qEdgeID);
      }
      this.logs = [...this.logs, ...qEdge.logs];
      //collect records
      combinedRecords = combinedRecords.concat(filteredRecords);
      let connections = qEdge.subject.getConnections().concat(qEdge.object.getConnections());
      connections = connections.filter((id) => id !== qEdgeID);
      connections = [...new Set(connections)];
      recordsByQEdgeID[qEdgeID] = {
        records: filteredRecords,
        connected_to: connections,
      };
      debug(`(11) '${qEdgeID}' keeps (${filteredRecords.length}) records!`);
      this.logs.push(new LogEntry('INFO', null, `'${qEdgeID}' keeps (${filteredRecords.length}) records!`).getLog());
      debug(`----------`);
    });
    if (brokenChain) {
      recordsByQEdgeID = {};
      this.logs.push(
        new LogEntry(
          'WARNING',
          null,
          `qEdges ${brokenEdges} resulted in (0) records. No complete paths can be formed.`,
        ).getLog(),
      );
      debug(`(12) qEdges ${brokenEdges} resulted in (0) records. No complete paths can be formed.`);
    }
    //Organized by edge: update query records
    this._organizedRecords = recordsByQEdgeID;
    debug(`(12) Collected records for: ${JSON.stringify(Object.keys(this._organizedRecords))}!`);
    //Combined: update query_graph
    this._records = combinedRecords;
    // var fs = require('fs');
    // fs.writeFile("organized_records.json", JSON.stringify(records, function( key, value) {
    //     if( key == 'records') { return '$records'}
    //     else {return value;}
    //     }), function(err) {
    //     if (err) {
    //         console.log(err);
    //     }
    // });
    if (!brokenChain) {
      debug(`(12) Collected (${this._records.length}) records!`);
      this.logs.push(new LogEntry('DEBUG', null, `Edge manager collected (${this._records.length}) records!`).getLog());
    }

    return !brokenChain;
  }

  updateEdgeRecords(currentQEdge: QEdge): void {
    //1. filter edge records based on current status
    let filteredRecords = this._filterEdgeRecords(currentQEdge);
    //2. make sure node/edge constraints are met
    filteredRecords = this._constrainEdgeRecords(currentQEdge, filteredRecords); 
    //3. trigger node update / entity update based on new status
    currentQEdge.storeRecords(filteredRecords);
  }

  /**
   * Unused
   */
  // updateNeighborsEdgeRecords(currentQEdge) {
  //   //update and filter only immediate neighbors
  //   debug(`Updating neighbors...`);
  //   const currentQEdgeID = currentQEdge.getID();
  //   //get neighbors of this edges subject that are not this edge
  //   let left_connections = currentQEdge.subject.getConnections();
  //   left_connections = left_connections.filter((qEdgeID) => qEdgeID !== currentQEdgeID);
  //   //get neighbors of this edges object that are not this edge
  //   let right_connections = currentQEdge.object.getConnections();
  //   right_connections = right_connections.filter((qEdgeID) => qEdgeID !== currentQEdgeID);
  //   debug(`(${left_connections})<--edge neighbors-->(${right_connections})`);
  //   if (left_connections.length) {
  //     //find edge by id
  //     left_connections.forEach((qEdgeID) => {
  //       const edge = this._qEdges.find((edge) => edge.getID() == qEdgeID);
  //       if (edge && edge.records.length) {
  //         debug(`Updating "${edge.getID()}" neighbor edge of ${currentQEdgeID}`);
  //         debug(`Updating neighbor (X)<----()`);
  //         this.updateEdgeRecords(edge);
  //       }
  //     });
  //   }
  //
  //   if (right_connections.length) {
  //     //find edge by id
  //     right_connections.forEach((neighbor_id) => {
  //       const edge = this._qEdges.find((edge) => edge.getID() == neighbor_id);
  //       if (edge && edge.records.length) {
  //         debug(`Updating "${edge.getID()}" neighbor edge of ${currentQEdgeID}`);
  //         debug(`Updating neighbor ()---->(X)`);
  //         this.updateEdgeRecords(edge);
  //       }
  //     });
  //   }
  // }

  updateAllOtherEdges(currentQEdge: QEdge): void {
    //update and filter all other edges
    debug(`Updating all other edges...`);
    const currentQEdgeID = currentQEdge.getID();
    this._qEdges.forEach((qEdge) => {
      if (qEdge.getID() !== currentQEdgeID && qEdge.records.length) {
        debug(`Updating "${qEdge.getID()}"...`);
        this.updateEdgeRecords(qEdge);
        this.updateEdgeRecords(currentQEdge);
      }
    });
  }

  _createBatchQueryHandler(qEdge: QEdge, metaKG: MetaKG): BatchEdgeQueryHandler {
    const handler = new BatchEdgeQueryHandler(metaKG, this.options.resolveOutputIDs, {
      caching: this.options.caching,
      submitter: this.options.submitter,
      recordHashEdgeAttributes: config.EDGE_ATTRIBUTES_USED_IN_RECORD_HASH,
      provenanceUsesServiceProvider: this.options.provenanceUsesServiceProvider,
    } as BatchEdgeQueryOptions);
    handler.setEdges(qEdge);
    return handler;
  }

  async dumpRecords(records: Record[]): Promise<void> {
    let filePath = path.resolve('../../..', process.env.DUMP_RECORDS);
    // create new (unique) file if arg is directory
    try {
      if ((await fs.lstat(filePath)).isDirectory()) {
        filePath = path.resolve(filePath, `recordDump-${new Date().toISOString()}.json`);
      }
    } catch (e) {
      null; // specified a file, which doesn't exist (which is fine)
    }
    let direction = false;
    if (process.env.DUMP_RECORDS_DIRECTION?.includes('exec')) {
      direction = true;
      records = [...records].map((record) => record.queryDirection());
    }
    await fs.writeFile(filePath, JSON.stringify(records.map((record) => record.freeze())));
    const logMessage = `Dumping Records ${direction ? `(in execution direction)` : ''} to ${filePath}`;
    debug(logMessage);
  }

  async executeEdges(): Promise<boolean> {
    const unavailableAPIs: UnavailableAPITracker = {};
    while (this.getEdgesNotExecuted()) {
      const span = Telemetry.startSpan({ description: 'edgeExecution' });
      //next available/most efficient edge
      const currentQEdge = this.getNext();
      //crate queries from edge
      const queryBatchHandler = this._createBatchQueryHandler(currentQEdge, this._metaKG);
      this.logs.push(
        new LogEntry(
          'INFO',
          null,
          `Executing ${currentQEdge.getID()}${currentQEdge.isReversed() ? ' (reversed)' : ''}: ${
            currentQEdge.subject.id
          } ${currentQEdge.isReversed() ? '<--' : '-->'} ${currentQEdge.object.id}`,
        ).getLog(),
      );
      debug(`(5) Executing current edge >> "${currentQEdge.getID()}"`);
      //execute current edge query
      const queryRecords = await queryBatchHandler.query(queryBatchHandler.qEdges, unavailableAPIs);
      this.logs = [...this.logs, ...queryBatchHandler.logs];
      if (queryRecords === undefined) return;
      // create an edge execution summary
      let success = 0,
        fail = 0,
        total = 0;
      const cached = this.logs.filter(
        ({ data }) => data?.qEdgeID === currentQEdge.id && data?.type === 'cacheHit',
      ).length;
      this.logs
        .filter(({ data }) => data?.qEdgeID === currentQEdge.id && data?.type === 'query')
        .forEach(({ data }) => {
          !data.error ? success++ : fail++;
          total++;
        });
      this.logs.push(
        new LogEntry(
          'INFO',
          null,
          `${currentQEdge.id} execution: ${total} queries (${success} success/${fail} fail) and (${cached}) cached qEdges return (${queryRecords.length}) records`,
          {},
        ).getLog(),
      );
      if (queryRecords.length === 0) {
        this._logSkippedQueries(unavailableAPIs);
        debug(`(X) Terminating..."${currentQEdge.getID()}" got 0 records.`);
        this.logs.push(
          new LogEntry(
            'WARNING',
            null,
            `qEdge (${currentQEdge.getID()}) got 0 records. Your query terminates.`,
          ).getLog(),
        );
        span.finish();
        return;
      }
      // storing records will trigger a node entity count update
      currentQEdge.storeRecords(queryRecords);

      const span1 = Telemetry.startSpan({ description: 'filteringRecords' });
      // filter records
      this.updateEdgeRecords(currentQEdge);
      span1?.finish();

      const span2 = Telemetry.startSpan({ description: 'updatingRecordEdges' });

      // update and filter neighbors
      this.updateAllOtherEdges(currentQEdge);
      span2?.finish();

      // check that any records are kept
      if (!currentQEdge.records.length) {
        this._logSkippedQueries(unavailableAPIs);
        debug(`(X) Terminating..."${currentQEdge.getID()}" kept 0 records.`);
        this.logs.push(
          new LogEntry(
            'WARNING',
            null,
            `qEdge (${currentQEdge.getID()}) kept 0 records. Your query terminates.`,
          ).getLog(),
        );
        span.finish();
        return;
      }
      // edge all done
      currentQEdge.executed = true;
      debug(`(10) Edge successfully queried.`);
      span.finish();
    }
    this._logSkippedQueries(unavailableAPIs);
    // collect and organize records
    if (!this.collectRecords()) {
      debug(`(X) Terminating...No complete paths.`);
      this.logs.push(
        new LogEntry('WARNING', null, `No complete paths could be formed. Your query terminates.`).getLog(),
      );
      return;
    }
    // dump records if set to do so
    if (process.env.DUMP_RECORDS) {
      await this.dumpRecords(this.getRecords());
    }
    return true;
  }
}<|MERGE_RESOLUTION|>--- conflicted
+++ resolved
@@ -231,13 +231,9 @@
         }, new Set<string>()),
       ];
 
-<<<<<<< HEAD
-      // if both ends match then keep record
-=======
       // there must be at least a minimal intersection
       const subjectMatch = subjectIDs.some((curie) => execSubjectCuries.includes(curie));
       const objectMatch = objectIDs.some((curie) => execObjectCuries.includes(curie));
->>>>>>> 9f27ba7b
 
       // Don't keep self-edges
       const selfEdge = [...subjectIDs].some((curie) => objectIDs.includes(curie));
