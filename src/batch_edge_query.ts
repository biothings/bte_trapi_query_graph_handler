import { LogEntry, SerializableLog, redisClient } from '@biothings-explorer/utils';
import { APIEdge, Record, RecordPackage } from '@biothings-explorer/types';
import QEdge2APIEdgeHandler from './qedge2apiedge';
import NodesUpdateHandler from './update_nodes';
import Debug from 'debug';
const debug = Debug('bte:biothings-explorer-trapi:batch_edge_query');
import { threadId } from 'worker_threads';
import MetaKG from '@biothings-explorer/smartapi-kg';
import { StampedLog } from '@biothings-explorer/utils';
import { QueryHandlerOptions, ThreadMessage, QEdge } from '@biothings-explorer/types';
import { UnavailableAPITracker } from './types';
import { constructQueries } from '@biothings-explorer/call-apis';

export interface BatchEdgeQueryOptions extends QueryHandlerOptions {
  recordHashEdgeAttributes: string[];
  caching: boolean;
}

export default class BatchEdgeQueryHandler {
  metaKG: MetaKG;
  logs: StampedLog[];
  caching: boolean;
  options: QueryHandlerOptions;
  qEdges: QEdge | QEdge[];
  constructor(metaKG: MetaKG, options?: BatchEdgeQueryOptions) {
    this.metaKG = metaKG;
    this.logs = [];
    this.caching = options && options.caching;
    this.options = options;
    if (options && options.recordHashEdgeAttributes) {
      this.options.EDGE_ATTRIBUTES_USED_IN_RECORD_HASH = options.recordHashEdgeAttributes;
    }
  }

  /**
   * @param {Array} qEdges - an array of TRAPI Query Edges;
   */
  setEdges(qEdges: QEdge | QEdge[]): void {
    this.qEdges = qEdges;
  }

  /**
   *
   */
  getEdges(): QEdge | QEdge[] {
    return this.qEdges;
  }

  /**
   * @private
   */
  _expandAPIEdges(APIEdges: APIEdge[]): APIEdge[] {
    // debug(`BTE EDGE ${JSON.stringify(this.qEdges)}`);
    return APIEdges;
  }

  /**
   * @private
   */
<<<<<<< HEAD
  _queryAPIEdges(APIEdges: APIEdge[], unavailableAPIs: UnavailableAPITracker = {}): Promise<Record[]> {
    // Skip queueing queries to unavailable APIs
    const queries = constructQueries(APIEdges, this.options).filter((query) => {
      if (unavailableAPIs[query.APIEdge.query_operation.server]?.skip === true) {
        unavailableAPIs[query.APIEdge.query_operation.server].skippedQueries += 1;
        return false;
      }
      return true;
    });

    const queriesByHash = Object.fromEntries(queries.map((query) => [query.hash, query]));

    const qEdge = APIEdges[0].reasoner_edge;
    const message = `${queries.length} planned queries for edge ${qEdge.id}`;
    debug(message);
    this.logs.push(new LogEntry('INFO', null, message).getLog());
    let finishedCount = 0;
    const completedLogs = this.logs;
    const completedRecords: Record[] = [];
    return new Promise<Record[]>((resolve) => {
      function listener(msg: ThreadMessage) {
        if (msg.type !== 'subQueryResult') return;
        const { hash, records, logs, apiUnavailable } = msg.value as {
          hash: string;
          records: RecordPackage;
          logs: SerializableLog[];
          apiUnavailable: boolean;
        };
        completedLogs.push(...LogEntry.deserialize(logs));
        completedRecords.push(...Record.unpackRecords(records, qEdge));

        // Update any APIs that were unavailable for this segment
        const server = queriesByHash[hash].APIEdge.query_operation.server;
        if (apiUnavailable) {
          if (!unavailableAPIs[server]) {
            unavailableAPIs[server] = { skip: true, skippedQueries: 0 };
          }
          unavailableAPIs[server].skippedQueries += 1;
        }

        finishedCount += 1;
        if (finishedCount >= queries.length) {
          debug(`Total number of records returned for qEdge ${qEdge.id} is ${completedRecords.length}`);
          resolve(completedRecords);
          global.workerSide.off('message', listener); // Clean up
        }
      }
      global.workerSide.on('message', listener);
      global.workerSide.postMessage({
        threadId,
        type: 'subqueryRequest',
        value: {
          queries: queries.map((query) => query.freeze()),
          options: this.options,
        },
      } satisfies ThreadMessage);
    });
=======
  async _queryAPIEdges(APIEdges: APIEdge[], unavailableAPIs: UnavailableAPITracker = {}, abortSignal?: AbortSignal): Promise<Record[]> {
    const executor = new call_api(APIEdges, this.options, redisClient);
    const records: Record[] = await executor.query(this.resolveOutputIDs, unavailableAPIs, abortSignal);
    this.logs = [...this.logs, ...executor.logs];
    return records;
>>>>>>> 0a9c6a11
  }

  /**
   * @private
   */
  async _postQueryFilter(records: Record[]): Promise<Record[]> {
    debug(`Filtering out "undefined" items (${records.length}) records`);
    records = records.filter((record) => record !== undefined);
    return records;
  }

  /**
   * Remove curies which resolve to the same thing, keeping the first.
   * @private
   */
  async _rmEquivalentDuplicates(qEdges: QEdge[]): Promise<void> {
    Object.values(qEdges).forEach((qEdge) => {
      const nodes = {
        subject: qEdge.subject,
        object: qEdge.object,
      };
      const strippedCuries: string[] = [];
      Object.entries(nodes).forEach(([, node]) => {
        const reducedCuries: string[] = [];
        const nodeStrippedCuries: string[] = [];
        if (!node.curie) {
          return;
        }
        node.curie.forEach((curie) => {
          // if the curie is already present, or an equivalent is, remove it
          if (!reducedCuries.includes(curie)) {
            const equivalentAlreadyIncluded = qEdge
              .getInputNode()
              .getEquivalentIDs()
            [curie].equivalentIDs.some((equivalentCurie) => reducedCuries.includes(equivalentCurie));
            if (!equivalentAlreadyIncluded) {
              reducedCuries.push(curie);
            } else {
              nodeStrippedCuries.push(curie);
            }
          }
        });
        node.curie = reducedCuries;
        strippedCuries.push(...nodeStrippedCuries);
        if (nodeStrippedCuries.length > 0) {
          debug(
            `stripped (${nodeStrippedCuries.length}) duplicate equivalent curies from ${node.id
            }: ${nodeStrippedCuries.join(',')}`,
          );
        }
      });
      strippedCuries.forEach((curie) => {
        qEdge.getInputNode().removeEquivalentID(curie);
      });
    });
  }

  async query(qEdges: QEdge | QEdge[], unavailableAPIs: UnavailableAPITracker = {}, abortSignal?: AbortSignal): Promise<Record[]> {
    debug('Node Update Start');
    // it's now a single edge but convert to arr to simplify refactoring
    qEdges = Array.isArray(qEdges) ? qEdges : [qEdges];
    const nodeUpdate = new NodesUpdateHandler(qEdges);
    // difference is there is no previous edge info anymore
    await nodeUpdate.setEquivalentIDs(qEdges, abortSignal);
    await this._rmEquivalentDuplicates(qEdges);
    debug('Node Update Success');

<<<<<<< HEAD
    let queryRecords: Record[];

    debug('Start to convert qEdges into APIEdges....');
    const edgeConverter = new QEdge2APIEdgeHandler(qEdges, this.metaKG);
    const APIEdges = await edgeConverter.convert(qEdges);
    debug(`qEdges are successfully converted into ${APIEdges.length} APIEdges....`);
    this.logs = [...this.logs, ...edgeConverter.logs];
    if (APIEdges.length === 0) {
      return [];
=======
    if (abortSignal?.aborted) return [];

    const cacheHandler = new CacheHandler(this.caching, this.metaKG, this.options);
    const { cachedRecords, nonCachedQEdges } = await cacheHandler.categorizeEdges(qEdges, abortSignal);
    this.logs = [...this.logs, ...cacheHandler.logs];
    let queryRecords: Record[];

    if (nonCachedQEdges.length === 0) {
      queryRecords = [];
      if (global.parentPort) {
        global.parentPort.postMessage({ threadId, cacheDone: true });
      }
    } else {
      debug('Start to convert qEdges into APIEdges....');
      const edgeConverter = new QEdge2APIEdgeHandler(nonCachedQEdges, this.metaKG);
      const APIEdges = await edgeConverter.convert(nonCachedQEdges);
      debug(`qEdges are successfully converted into ${APIEdges.length} APIEdges....`);
      this.logs = [...this.logs, ...edgeConverter.logs];
      if (APIEdges.length === 0 && cachedRecords.length === 0) {
        return [];
      }
      const expanded_APIEdges = this._expandAPIEdges(APIEdges);
      debug('Start to query APIEdges....');
      queryRecords = await this._queryAPIEdges(expanded_APIEdges, unavailableAPIs, abortSignal);
      if (queryRecords === undefined || abortSignal?.aborted) return;
      debug('APIEdges are successfully queried....');
      queryRecords = await this._postQueryFilter(queryRecords);
      debug(`Total number of records is (${queryRecords.length})`);
      const cacheTask = cacheHandler.cacheEdges(queryRecords);
      if (!(process.env.USE_THREADING === 'false')) {
        global.cachingTasks?.push(cacheTask);
      } else {
        await cacheTask;
      }
>>>>>>> 0a9c6a11
    }

    const expanded_APIEdges = this._expandAPIEdges(APIEdges);
    debug('Start to query APIEdges....');
    queryRecords = await this._queryAPIEdges(expanded_APIEdges, unavailableAPIs);
    if (queryRecords === undefined) return;
    debug('APIEdges are successfully queried....');
    queryRecords = await this._postQueryFilter(queryRecords);
    debug(`Total number of records is (${queryRecords.length})`);

    debug('Start to update nodes...');
    nodeUpdate.update(queryRecords);
    debug('Update nodes completed!');
    return queryRecords;
  }
}<|MERGE_RESOLUTION|>--- conflicted
+++ resolved
@@ -57,8 +57,7 @@
   /**
    * @private
    */
-<<<<<<< HEAD
-  _queryAPIEdges(APIEdges: APIEdge[], unavailableAPIs: UnavailableAPITracker = {}): Promise<Record[]> {
+  _queryAPIEdges(APIEdges: APIEdge[], unavailableAPIs: UnavailableAPITracker = {}, abortSignal?: AbortSignal): Promise<Record[]> {
     // Skip queueing queries to unavailable APIs
     const queries = constructQueries(APIEdges, this.options).filter((query) => {
       if (unavailableAPIs[query.APIEdge.query_operation.server]?.skip === true) {
@@ -75,6 +74,7 @@
     debug(message);
     this.logs.push(new LogEntry('INFO', null, message).getLog());
     let finishedCount = 0;
+    let processedHashes = new Set<string>();
     const completedLogs = this.logs;
     const completedRecords: Record[] = [];
     return new Promise<Record[]>((resolve) => {
@@ -86,6 +86,13 @@
           logs: SerializableLog[];
           apiUnavailable: boolean;
         };
+
+        // check if this query is applicable
+        if (!queriesByHash[hash] || processedHashes.has(hash)) {
+          return;
+        }
+        processedHashes.add(hash);
+
         completedLogs.push(...LogEntry.deserialize(logs));
         completedRecords.push(...Record.unpackRecords(records, qEdge));
 
@@ -102,10 +109,17 @@
         if (finishedCount >= queries.length) {
           debug(`Total number of records returned for qEdge ${qEdge.id} is ${completedRecords.length}`);
           resolve(completedRecords);
-          global.workerSide.off('message', listener); // Clean up
-        }
+          global.workerSide.off('message', listener);
+          abortSignal?.removeEventListener('abort', abort); // Clean up
+        }
+      }
+      function abort() {
+        global.workerSide.off('message', listener);
+        abortSignal?.removeEventListener('abort', abort); // Clean up
+        resolve([]);
       }
       global.workerSide.on('message', listener);
+      abortSignal?.addEventListener('abort', abort);
       global.workerSide.postMessage({
         threadId,
         type: 'subqueryRequest',
@@ -115,13 +129,6 @@
         },
       } satisfies ThreadMessage);
     });
-=======
-  async _queryAPIEdges(APIEdges: APIEdge[], unavailableAPIs: UnavailableAPITracker = {}, abortSignal?: AbortSignal): Promise<Record[]> {
-    const executor = new call_api(APIEdges, this.options, redisClient);
-    const records: Record[] = await executor.query(this.resolveOutputIDs, unavailableAPIs, abortSignal);
-    this.logs = [...this.logs, ...executor.logs];
-    return records;
->>>>>>> 0a9c6a11
   }
 
   /**
@@ -189,7 +196,6 @@
     await this._rmEquivalentDuplicates(qEdges);
     debug('Node Update Success');
 
-<<<<<<< HEAD
     let queryRecords: Record[];
 
     debug('Start to convert qEdges into APIEdges....');
@@ -199,47 +205,11 @@
     this.logs = [...this.logs, ...edgeConverter.logs];
     if (APIEdges.length === 0) {
       return [];
-=======
-    if (abortSignal?.aborted) return [];
-
-    const cacheHandler = new CacheHandler(this.caching, this.metaKG, this.options);
-    const { cachedRecords, nonCachedQEdges } = await cacheHandler.categorizeEdges(qEdges, abortSignal);
-    this.logs = [...this.logs, ...cacheHandler.logs];
-    let queryRecords: Record[];
-
-    if (nonCachedQEdges.length === 0) {
-      queryRecords = [];
-      if (global.parentPort) {
-        global.parentPort.postMessage({ threadId, cacheDone: true });
-      }
-    } else {
-      debug('Start to convert qEdges into APIEdges....');
-      const edgeConverter = new QEdge2APIEdgeHandler(nonCachedQEdges, this.metaKG);
-      const APIEdges = await edgeConverter.convert(nonCachedQEdges);
-      debug(`qEdges are successfully converted into ${APIEdges.length} APIEdges....`);
-      this.logs = [...this.logs, ...edgeConverter.logs];
-      if (APIEdges.length === 0 && cachedRecords.length === 0) {
-        return [];
-      }
-      const expanded_APIEdges = this._expandAPIEdges(APIEdges);
-      debug('Start to query APIEdges....');
-      queryRecords = await this._queryAPIEdges(expanded_APIEdges, unavailableAPIs, abortSignal);
-      if (queryRecords === undefined || abortSignal?.aborted) return;
-      debug('APIEdges are successfully queried....');
-      queryRecords = await this._postQueryFilter(queryRecords);
-      debug(`Total number of records is (${queryRecords.length})`);
-      const cacheTask = cacheHandler.cacheEdges(queryRecords);
-      if (!(process.env.USE_THREADING === 'false')) {
-        global.cachingTasks?.push(cacheTask);
-      } else {
-        await cacheTask;
-      }
->>>>>>> 0a9c6a11
     }
 
     const expanded_APIEdges = this._expandAPIEdges(APIEdges);
     debug('Start to query APIEdges....');
-    queryRecords = await this._queryAPIEdges(expanded_APIEdges, unavailableAPIs);
+    queryRecords = await this._queryAPIEdges(expanded_APIEdges, unavailableAPIs, abortSignal);
     if (queryRecords === undefined) return;
     debug('APIEdges are successfully queried....');
     queryRecords = await this._postQueryFilter(queryRecords);
