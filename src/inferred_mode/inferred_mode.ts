--- conflicted
+++ resolved
@@ -569,52 +569,6 @@
       [resultID: string]: number;
     } = {};
 
-<<<<<<< HEAD
-    await async.eachOfSeries(subQueries, async ({ template, queryGraph, qualifiers }, i) => {
-      const span = Telemetry.startSpan({ description: 'creativeTemplate' });
-      span.setData('template', (i as number) + 1);
-      i = i as number;
-      if (stop) {
-        span.finish();
-        return;
-      }
-      if (global.queryInformation?.queryGraph) {
-        global.queryInformation.isCreativeMode = true;
-        global.queryInformation.creativeTemplate = template;
-      }
-      const handler = new TRAPIQueryHandler(this.options, this.path, this.predicatePath, this.includeReasoner);
-      try {
-        // make query and combine results/kg/logs/etc
-        handler.setQueryGraph(queryGraph);
-        await handler.query();
-        const { querySuccess, queryHadResults, mergedResults, creativeLimitHit } = this.combineResponse(
-          i,
-          handler,
-          qEdgeID,
-          qEdge,
-          combinedResponse,
-          qualifiers,
-        );
-        // update values used in logging
-        successfulQueries += querySuccess;
-        if (queryHadResults) resultQueries.push(i);
-        Object.entries(mergedResults).forEach(([result, countMerged]) => {
-          mergedResultsCount[result] =
-            result in mergedResultsCount ? mergedResultsCount[result] + countMerged : countMerged;
-        });
-        // log to user if we should stop
-        if (creativeLimitHit) {
-          stop = true;
-          const message = [
-            `Addition of ${creativeLimitHit} results from Template ${i + 1}`,
-            Object.keys(combinedResponse.message.results).length === this.CREATIVE_LIMIT ? ' meets ' : ' exceeds ',
-            `creative result maximum of ${this.CREATIVE_LIMIT} (reaching ${Object.keys(combinedResponse.message.results).length
-            } merged). `,
-            `Response will be truncated to top-scoring ${this.CREATIVE_LIMIT} results. Skipping remaining ${subQueries.length - (i + 1)
-            } `,
-            subQueries.length - (i + 1) === 1 ? `template.` : `templates.`,
-          ].join('');
-=======
     // perf debugging
     const startUsage = process.cpuUsage();
     const startTime = new Date().getTime();
@@ -633,7 +587,6 @@
             combinedResponse.logs.push(log);
           });
           const message = `ERROR:  Template-${i + 1} failed due to error ${error}`;
->>>>>>> 0a9c6a11
           debug(message);
           combinedResponse.logs.push(new LogEntry(`ERROR`, null, message).getLog());
           span.finish();
