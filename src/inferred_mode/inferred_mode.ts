import Debug from 'debug';
import { LogEntry, StampedLog, Telemetry } from '@biothings-explorer/utils';
import * as utils from '../utils';
import async from 'async';
import biolink from '../biolink';
import { getTemplates, MatchedTemplate, TemplateLookup } from './template_lookup';
import { scaled_sigmoid, inverse_scaled_sigmoid } from '../results_assembly/score';
import TRAPIQueryHandler from '../index';
import {
  QueryHandlerOptions,
  TrapiAuxGraphCollection,
  TrapiEdgeBinding,
  TrapiKnowledgeGraph,
  TrapiQEdge,
  TrapiQNode,
  TrapiQueryGraph,
  TrapiResponse,
  TrapiResult,
<<<<<<< HEAD
  TrapiAnalysis
} from '../types';
=======
} from '@biothings-explorer/types';
import { CompactQualifiers } from '../index';
>>>>>>> dc488640
const debug = Debug('bte:biothings-explorer-trapi:inferred-mode');

export interface CombinedResponse {
  description?: string;
  workflow?: { id: string }[];
  message: {
    query_graph: TrapiQueryGraph;
    knowledge_graph: TrapiKnowledgeGraph;
    auxiliary_graphs?: TrapiAuxGraphCollection;
    results: {
      [resultID: string]: TrapiResult;
    };
  };
  logs: StampedLog[];
  original_analyses?: {
    [graphId: string]: TrapiAnalysis;
  }
}

export interface CombinedResponseReport {
  querySuccess: number;
  queryHadResults: boolean;
  mergedResults: { [resultID: string]: number };
  creativeLimitHit: boolean | number;
}

// MatchedTemplate, but with IDs, etc. filled in
export type FilledTemplate = MatchedTemplate;

export default class InferredQueryHandler {
  parent: TRAPIQueryHandler;
  queryGraph: TrapiQueryGraph;
  logs: StampedLog[];
  options: QueryHandlerOptions;
  path: string;
  predicatePath: string;
  includeReasoner: boolean;
  pathfinder: boolean;
  CREATIVE_LIMIT: number;
  constructor(
    parent: TRAPIQueryHandler,
    queryGraph: TrapiQueryGraph,
    logs: StampedLog[],
    options: QueryHandlerOptions,
    path: string,
    predicatePath: string,
    includeReasoner: boolean,
    pathfinder = false
  ) {
    this.parent = parent;
    this.queryGraph = queryGraph;
    this.logs = logs;
    this.options = options;
    this.path = path;
    this.predicatePath = predicatePath;
    this.includeReasoner = includeReasoner;
    this.pathfinder = pathfinder;
    this.CREATIVE_LIMIT = process.env.CREATIVE_LIMIT ? parseInt(process.env.CREATIVE_LIMIT) : 500;
  }

  get queryIsValid(): boolean {
    const nodeMissingCategory = Object.values(this.queryGraph.nodes).some((node) => {
      return !node.categories || node.categories.length === 0;
    });
    if (nodeMissingCategory) {
      const message = 'All nodes in Inferred Mode edge must have categories. Your query terminates.';
      this.logs.push(new LogEntry('WARNING', null, message).getLog());
      debug(message);
      return false;
    }

    const nodeMissingID = !Object.values(this.queryGraph.nodes).some((node) => {
      return node.ids && node.ids.length > 0;
    });
    if (nodeMissingID) {
      const message = 'At least one node in Inferred Mode edge must have at least 1 ID. Your query terminates.';
      this.logs.push(new LogEntry('WARNING', null, message).getLog());
      debug(message);
      return false;
    }

    const edgeMissingPredicate =
      !Object.values(this.queryGraph.edges)[0].predicates ||
      Object.values(this.queryGraph.edges)[0].predicates.length < 1;
    if (edgeMissingPredicate) {
      const message = 'Inferred Mode edge must specify a predicate. Your query terminates.';
      this.logs.push(new LogEntry('WARNING', null, message).getLog());
      debug(message);
      return false;
    }

    const tooManyIDs = Object.values(this.queryGraph.nodes).some((node) => {
      return typeof node.ids !== 'undefined' && node.ids.length > 1;
    });
    if (tooManyIDs && !this.pathfinder) {
      const message = 'Inferred Mode queries with multiple IDs are not supported. Your query terminates.';
      this.logs.push(new LogEntry('WARNING', null, message).getLog());
      debug(message);
      return false;
    }

    const multiplePredicates =
      Object.values(this.queryGraph.edges).reduce((sum, edge) => {
        return edge.predicates ? sum + edge.predicates.length : sum;
      }, 0) > 1;
    if (multiplePredicates) {
      const message = 'Inferred Mode queries with multiple predicates are not supported. Your query terminates.';
      this.logs.push(new LogEntry('WARNING', null, message).getLog());
      debug(message);
      return false;
    }

    if (this.options.smartAPIID || this.options.teamName) {
      const message = 'Inferred Mode on smartapi/team-specific endpoints not supported. Your query terminates.';
      this.logs.push(new LogEntry('WARNING', null, message).getLog());
      debug(message);
      return false;
    }

    return true;
  }

  getQueryParts(): {
    qEdgeID: string;
    qEdge: TrapiQEdge;
    qSubject: TrapiQNode;
    qObject: TrapiQNode;
  } {
    const qEdgeID = Object.keys(this.queryGraph.edges)[0];
    const qEdge = this.queryGraph.edges[qEdgeID];
    const qSubject = this.queryGraph.nodes[qEdge.subject];
    const qObject = this.queryGraph.nodes[qEdge.object];
    return {
      qEdgeID: qEdgeID,
      qEdge: qEdge,
      qSubject: qSubject,
      qObject: qObject,
    };
  }

  async findTemplates(qEdge: TrapiQEdge, qSubject: TrapiQNode, qObject: TrapiQNode): Promise<MatchedTemplate[]> {
    debug('Looking up query Templates');
    const expandedSubject = qSubject.categories.reduce((arr: string[], subjectCategory: string) => {
      return utils.getUnique([...arr, ...biolink.getDescendantClasses(utils.removeBioLinkPrefix(subjectCategory))]);
    }, [] as string[]);
    const expandedPredicates = qEdge.predicates.reduce((arr: string[], predicate: string) => {
      return utils.getUnique([...arr, ...biolink.getDescendantPredicates(utils.removeBioLinkPrefix(predicate))]);
    }, [] as string[]);
    const expandedObject = qObject.categories.reduce((arr: string[], objectCategory: string) => {
      return utils.getUnique([...arr, ...biolink.getDescendantClasses(utils.removeBioLinkPrefix(objectCategory))]);
    }, [] as string[]);
    const qualifierConstraints = (qEdge.qualifier_constraints || []).map((qualifierSetObj) => {
      return Object.fromEntries(
        qualifierSetObj.qualifier_set.map(({ qualifier_type_id, qualifier_value }) => [
          qualifier_type_id.replace('biolink:', ''),
          Array.isArray(qualifier_value)
            ? qualifier_value.map((string) => string.replace('biolink:', ''))
            : qualifier_value.replace('biolink:', ''),
        ]),
      ) as CompactQualifiers;
    });
    if (qualifierConstraints.length === 0) qualifierConstraints.push({});
    const lookupObjects = expandedSubject.reduce((arr: TemplateLookup[], subjectCategory) => {
      const objectCombos = expandedObject.reduce((arr2: TemplateLookup[], objectCategory) => {
        const qualifierCombos = qualifierConstraints.reduce(
          (arr3: TemplateLookup[], qualifierSet: CompactQualifiers) => [
            ...arr3,
            ...expandedPredicates.map((predicate) => {
              return {
                subject: utils.removeBioLinkPrefix(subjectCategory),
                object: utils.removeBioLinkPrefix(objectCategory),
                predicate: utils.removeBioLinkPrefix(predicate),
                qualifiers: qualifierSet,
              };
            }),
          ],
          [],
        );
        return [...arr2, ...qualifierCombos];
      }, []);
      return [...arr, ...objectCombos];
    }, []);
    const templates = await getTemplates(lookupObjects, this.pathfinder);

    const logMessage = `Got ${templates.length} inferred query templates.`;
    debug(logMessage);
    this.logs.push(new LogEntry('INFO', null, logMessage).getLog());

    if (!templates.length) {
      const logMessage = `No Templates matched your inferred-mode query. Your query terminates.`;
      debug(logMessage);
      this.logs.push(new LogEntry('WARNING', null, logMessage).getLog());
    }

    return templates;
  }

  async createQueries(qEdge: TrapiQEdge, qSubject: TrapiQNode, qObject: TrapiQNode): Promise<FilledTemplate[]> {
    const templates = await this.findTemplates(qEdge, qSubject, qObject);
    // combine creative query with templates
    const subQueries = templates.map(({ template, queryGraph }) => {
      queryGraph.nodes.creativeQuerySubject.categories = [
        ...new Set([...queryGraph.nodes.creativeQuerySubject.categories, ...qSubject.categories]),
      ];
      const creativeQuerySubjectIDs = qSubject.ids ? qSubject.ids : [];
      queryGraph.nodes.creativeQuerySubject.ids = queryGraph.nodes.creativeQuerySubject.ids
        ? [...new Set([...queryGraph.nodes.creativeQuerySubject.ids, ...creativeQuerySubjectIDs])]
        : creativeQuerySubjectIDs;

      queryGraph.nodes.creativeQueryObject.categories = [
        ...new Set([...queryGraph.nodes.creativeQueryObject.categories, ...qObject.categories]),
      ];
      const qEdgeObjectIDs = qObject.ids ? qObject.ids : [];
      queryGraph.nodes.creativeQueryObject.ids = queryGraph.nodes.creativeQueryObject.ids
        ? [...new Set([...queryGraph.nodes.creativeQueryObject.ids, ...qEdgeObjectIDs])]
        : qEdgeObjectIDs;

      if (!queryGraph.nodes.creativeQuerySubject.categories.length) {
        delete queryGraph.nodes.creativeQuerySubject.categories;
      }
      if (!queryGraph.nodes.creativeQueryObject.categories.length) {
        delete queryGraph.nodes.creativeQueryObject.categories;
      }
      if (!queryGraph.nodes.creativeQuerySubject.ids.length) {
        delete queryGraph.nodes.creativeQuerySubject.ids;
      }
      if (!queryGraph.nodes.creativeQueryObject.ids.length) {
        delete queryGraph.nodes.creativeQueryObject.ids;
      }

      return { template, queryGraph };
    });

    return subQueries;
  }

  combineResponse(
    queryNum: number,
    handler: TRAPIQueryHandler,
    qEdgeID: string,
    qEdge: TrapiQEdge,
    combinedResponse: CombinedResponse,
  ): CombinedResponseReport {
    const span = Telemetry.startSpan({ description: 'creativeCombineResponse' });
    const newResponse = handler.getResponse();
    const report: CombinedResponseReport = {
      querySuccess: 0,
      queryHadResults: false,
      mergedResults: {},
      creativeLimitHit: false,
    };
    let mergedThisTemplate = 0;
    const resultIDsFromPrevious = new Set(Object.keys(combinedResponse.message.results));
    // add non-duplicate nodes
    Object.entries(newResponse.message.knowledge_graph.nodes).forEach(([curie, node]) => {
      if (!(curie in combinedResponse.message.knowledge_graph.nodes)) {
        combinedResponse.message.knowledge_graph.nodes[curie] = node;
      }
    });
    // add non-duplicate edges
    Object.entries(newResponse.message.knowledge_graph.edges).forEach(([recordHash, edge]) => {
      if (!(recordHash in combinedResponse.message.knowledge_graph.edges)) {
        combinedResponse.message.knowledge_graph.edges[recordHash] = edge;
      }
    });
    Object.entries(newResponse.message.auxiliary_graphs ?? {}).forEach(([auxGraphID, auxGraph]) => {
      if (!(auxGraphID in combinedResponse.message.auxiliary_graphs)) {
        combinedResponse.message.auxiliary_graphs[auxGraphID] = auxGraph;
      }
    });

    // modified count used for pathfinder
    const pfIntermediateSet = new Set();

    let auxGraphSuffixes: {[inferredEdgeID: string]: number} = {};
    // add results
    newResponse.message.results.forEach((result) => {
      const translatedResult: TrapiResult = {
        node_bindings: {
          [qEdge.subject]: [{ id: result.node_bindings.creativeQuerySubject[0].id, attributes: [] }],
          [qEdge.object]: [{ id: result.node_bindings.creativeQueryObject[0].id, attributes: [] }],
        },
        pfocr: result.pfocr?.length ? result.pfocr : undefined,
        analyses: [
          {
            resource_id: result.analyses[0].resource_id,
            edge_bindings: {},
            score: result.analyses[0].score,
          },
        ],
      };

      if (this.pathfinder) {
        for (let [nodeID, bindings] of Object.entries(result.node_bindings)) {
          if (nodeID === "creativeQuerySubject" || nodeID === "creativeQueryObject") {
            continue;
          }
          for (const binding of bindings) {
            pfIntermediateSet.add(binding.id);
          }
        }
      }

      const resultCreativeSubjectID = translatedResult.node_bindings[qEdge.subject]
        .map((binding) => binding.id)
        .join(',');
      const resultCreativeObjectID = translatedResult.node_bindings[qEdge.object]
        .map((binding) => binding.id)
        .join(',');
      const resultID = `${resultCreativeSubjectID}-${resultCreativeObjectID}`;

      // Direct edge answers stand on their own, not as an inferred edge.
      if (Object.keys(result.node_bindings).length == 2) {
        const boundEdgeID = Object.values(result.analyses[0].edge_bindings)[0][0].id;
        translatedResult.analyses[0].edge_bindings = { [qEdgeID]: [{ id: boundEdgeID, attributes: [] }] };
      } else {
        // Create an aux graph using the result and associate it with an inferred Edge
        const inferredEdgeID = `inferred-${resultCreativeSubjectID}-${qEdge.predicates[0].replace(
          'biolink:',
          '',
        )}-${resultCreativeObjectID}`;
        translatedResult.analyses[0].edge_bindings = { [qEdgeID]: [{ id: inferredEdgeID, attributes: [] }] };
        if (!combinedResponse.message.knowledge_graph.edges[inferredEdgeID]) {
          combinedResponse.message.knowledge_graph.edges[inferredEdgeID] = {
            subject: resultCreativeSubjectID,
            object: resultCreativeObjectID,
            predicate: qEdge.predicates[0],
            sources: [
              {
                resource_id: this.parent.options.provenanceUsesServiceProvider
                  ? 'infores:service-provider-trapi'
                  : 'infores:biothings-explorer',
                resource_role: 'primary_knowledge_source',
              },
            ],
            attributes: [
              { attribute_type_id: 'biolink:support_graphs', value: [] },
              { attribute_type_id: 'biolink:knowledge_level', value: "prediction" },
              { attribute_type_id: 'biolink:agent_type', value: "computational_model" },
            ],
          };
        }
        if (!auxGraphSuffixes[inferredEdgeID]) auxGraphSuffixes[inferredEdgeID] = 0;
        const auxGraphID = `${inferredEdgeID}-support${auxGraphSuffixes[inferredEdgeID]}`;
        auxGraphSuffixes[inferredEdgeID]++;
        (combinedResponse.message.knowledge_graph.edges[inferredEdgeID].attributes[0].value as string[]).push(
          auxGraphID,
        );
        combinedResponse.message.auxiliary_graphs[auxGraphID] = {
          edges: Object.values(result.analyses[0].edge_bindings).reduce(
            (arr: string[], bindings: TrapiEdgeBinding[]) => {
              bindings.forEach((binding) => arr.push(binding.id));
              return arr;
            },
            [] as string[],
          ),
          attributes: []
        };

        if (this.pathfinder) {
            combinedResponse.original_analyses[auxGraphID] = translatedResult.analyses[0];
        }
      }

      if (resultID in combinedResponse.message.results) {
        report.mergedResults[resultID] = report.mergedResults[resultID] ? report.mergedResults[resultID] + 1 : 1;
        mergedThisTemplate += 1;
        Object.entries(translatedResult.analyses[0].edge_bindings).forEach(([edgeID, bindings]) => {
          const combinedBindings = combinedResponse.message.results[resultID].analyses[0].edge_bindings[edgeID];
          bindings.forEach((binding) => {
            if (combinedBindings.some((combinedBinding) => combinedBinding.id === binding.id)) return;
            combinedResponse.message.results[resultID].analyses[0].edge_bindings[edgeID].push(binding);
          });
        });

        // Combine, re-sort, and truncate to 20 any pfocr figures
        if (combinedResponse.message.results[resultID].pfocr || translatedResult.pfocr) {
          let reSort = false;
          if (combinedResponse.message.results[resultID].pfocr && translatedResult.pfocr) reSort = true;
          let newFigures = [
            ...(combinedResponse.message.results[resultID].pfocr ?? []),
            ...(translatedResult.pfocr ?? []),
          ];
          if (reSort) {
            newFigures = newFigures.sort((figA, figB) => figB.score - figA.score).slice(0, 20);
          }
          combinedResponse.message.results[resultID].pfocr = newFigures;
        }

        const resScore = translatedResult.analyses[0].score;
        if (typeof combinedResponse.message.results[resultID].analyses[0].score !== 'undefined') {
          combinedResponse.message.results[resultID].analyses[0].score = resScore
            ? scaled_sigmoid(
                inverse_scaled_sigmoid(combinedResponse.message.results[resultID].analyses[0].score) +
                  inverse_scaled_sigmoid(resScore),
              )
            : combinedResponse.message.results[resultID].analyses[0].score;
        } else {
          combinedResponse.message.results[resultID].analyses[0].score = resScore;
        }
      } else {
        combinedResponse.message.results[resultID] = translatedResult;
      }
    });
    const mergedWithinTemplate = Object.entries(report.mergedResults).reduce((count, [resultID, merged]) => {
      return !resultIDsFromPrevious.has(resultID) ? count + merged : count;
    }, 0);

    // fix/combine logs
    handler.logs.forEach((log) => {
      log.message = `[Template-${queryNum + 1}]: ${log.message}`;

      combinedResponse.logs.push(log);
    });

    const mergeMessage = [
      `(${mergedWithinTemplate}) results from Template-${queryNum + 1} `,
      `were merged with other results from the template. `,
      `(${mergedThisTemplate - mergedWithinTemplate}) results `,
      `were merged with existing results from previous templates. `,
      `Current result count is ${Object.keys(combinedResponse.message.results).length} `,
      `(+${newResponse.message.results.length - mergedThisTemplate})`,
    ].join('');
    debug(mergeMessage);
    combinedResponse.logs.push(new LogEntry('INFO', null, mergeMessage).getLog());

    if (newResponse.message.results.length) {
      report.queryHadResults = true;
    }
    report.querySuccess = 1;

    const resSize = this.pathfinder ? pfIntermediateSet.size : Object.keys(combinedResponse.message.results).length;
    if (resSize >= this.CREATIVE_LIMIT && !report.creativeLimitHit) {
      report.creativeLimitHit = resSize;
    }
    span.finish();
    return report;
  }

  pruneKnowledgeGraph(combinedResponse: TrapiResponse): void {
    debug('pruning creative combinedResponse nodes/edges...');
    const edgeBoundNodes: Set<string> = new Set();
    const resultsBoundEdges: Set<string> = new Set();
    const resultBoundAuxGraphs: Set<string> = new Set();

    // Handle nodes and edges bound to results directly
    combinedResponse.message.results.forEach((result) => {
      Object.entries(result.analyses[0].edge_bindings).forEach(([, bindings]) => {
        bindings.forEach((binding) => resultsBoundEdges.add(binding.id));
      });
    });

    // Handle edges bound via auxiliary graphs
    // This will iterate over new edges as they're added
    resultsBoundEdges.forEach((edgeID) => {
      edgeBoundNodes.add(combinedResponse.message.knowledge_graph.edges[edgeID].subject);
      edgeBoundNodes.add(combinedResponse.message.knowledge_graph.edges[edgeID].object);
      combinedResponse.message.knowledge_graph.edges[edgeID].attributes.find(({ attribute_type_id, value }) => {
        if (attribute_type_id === 'biolink:support_graphs') {
          (value as string[]).forEach((auxGraphID) => {
            resultBoundAuxGraphs.add(auxGraphID);
            combinedResponse.message.auxiliary_graphs[auxGraphID].edges.forEach((auxGraphEdgeID) => {
              edgeBoundNodes.add(combinedResponse.message.knowledge_graph.edges[auxGraphEdgeID].subject);
              edgeBoundNodes.add(combinedResponse.message.knowledge_graph.edges[auxGraphEdgeID].object);
              resultsBoundEdges.add(auxGraphEdgeID);
            });
          });
          return true;
        }
      });
    });

    const nodesToDelete = Object.keys(combinedResponse.message.knowledge_graph.nodes).filter(
      (nodeID) => !edgeBoundNodes.has(nodeID),
    );
    nodesToDelete.forEach((unusedBTENodeID) => delete combinedResponse.message.knowledge_graph.nodes[unusedBTENodeID]);
    const edgesToDelete = Object.keys(combinedResponse.message.knowledge_graph.edges).filter(
      (edgeID) => !resultsBoundEdges.has(edgeID),
    );
    edgesToDelete.forEach((unusedEdgeID) => delete combinedResponse.message.knowledge_graph.edges[unusedEdgeID]);
    const auxGraphsToDelete = Object.keys(combinedResponse.message.auxiliary_graphs).filter(
      (auxGraphID) => !resultBoundAuxGraphs.has(auxGraphID),
    );
    auxGraphsToDelete.forEach((unusedAuxGraphID) => delete combinedResponse.message.auxiliary_graphs[unusedAuxGraphID]);
    debug(
      `pruned ${nodesToDelete.length} nodes, ${edgesToDelete.length} edges, ${auxGraphsToDelete.length} auxGraphs from combinedResponse.`,
    );
  }

  async query(): Promise<TrapiResponse> {
    // TODO (eventually) check for flipped predicate cases
    // e.g. Drug -treats-> Disease OR Disease -treated_by-> Drug
    const logMessage = 'Query proceeding in Inferred Mode.';
    debug(logMessage);
    this.logs.push(new LogEntry('INFO', null, logMessage).getLog());

    if (!this.queryIsValid) {
      return;
    }

    const { qEdgeID, qEdge, qSubject, qObject } = this.getQueryParts();
    const subQueries = await this.createQueries(qEdge, qSubject, qObject);
    const combinedResponse = {
      status: 'Success',
      description: '',
      schema_version: global.SCHEMA_VERSION,
      biolink_version: global.BIOLINK_VERSION,
      workflow: [{ id: 'lookup_and_score' }],
      message: {
        query_graph: this.queryGraph,
        knowledge_graph: {
          nodes: {},
          edges: {},
        },
        auxiliary_graphs: {},
        results: {},
      },
      logs: this.logs,
      ...(this.pathfinder && { original_analyses: {} })
    } as CombinedResponse;
    // add/combine nodes
    const resultQueries = [];
    let successfulQueries = 0;
    let stop = false;
    const mergedResultsCount: {
      [resultID: string]: number;
    } = {};

    await async.eachOfSeries(subQueries, async ({ template, queryGraph }, i) => {
      const span = Telemetry.startSpan({ description: 'creativeTemplate' });
      span.setData('template', (i as number) + 1);
      i = i as number;
      if (stop) {
        span.finish();
        return;
      }
      if (global.queryInformation?.queryGraph) {
        global.queryInformation.isCreativeMode = true;
        global.queryInformation.creativeTemplate = template;
      }
      const handler = new TRAPIQueryHandler(this.options, this.path, this.predicatePath, this.includeReasoner);
      try {
        // make query and combine results/kg/logs/etc
        handler.setQueryGraph(queryGraph);
        await handler.query();
        const { querySuccess, queryHadResults, mergedResults, creativeLimitHit } = this.combineResponse(
          i,
          handler,
          qEdgeID,
          qEdge,
          combinedResponse,
        );
        // update values used in logging
        successfulQueries += querySuccess;
        if (queryHadResults) resultQueries.push(i);
        Object.entries(mergedResults).forEach(([result, countMerged]) => {
          mergedResultsCount[result] =
            result in mergedResultsCount ? mergedResultsCount[result] + countMerged : countMerged;
        });
        // log to user if we should stop
        if (creativeLimitHit) {
          stop = true;
          const message = [
            `Addition of ${creativeLimitHit} results from Template ${i + 1}`,
<<<<<<< HEAD
            creativeLimitHit === this.CREATIVE_LIMIT ? ' meets ' : ' exceeds ',
            `creative result maximum of ${this.CREATIVE_LIMIT} (reaching ${
              creativeLimitHit
=======
            Object.keys(combinedResponse.message.results).length === this.CREATIVE_LIMIT ? ' meets ' : ' exceeds ',
            `creative result maximum of ${this.CREATIVE_LIMIT} (reaching ${
              Object.keys(combinedResponse.message.results).length
>>>>>>> dc488640
            } merged). `,
            `Response will be truncated to top-scoring ${this.CREATIVE_LIMIT} results. Skipping remaining ${
              subQueries.length - (i + 1)
            } `,
            subQueries.length - (i + 1) === 1 ? `template.` : `templates.`,
          ].join('');
          debug(message);
          combinedResponse.logs.push(new LogEntry(`INFO`, null, message).getLog());
        }
        span.finish();
      } catch (error) {
        handler.logs.forEach((log) => {
          combinedResponse.logs.push(log);
        });
        const message = `ERROR:  Template-${i + 1} failed due to error ${error}`;
        debug(message);
        combinedResponse.logs.push(new LogEntry(`ERROR`, null, message).getLog());
        span.finish();
        return;
      }
    });
    // log about merged Results
    if (Object.keys(mergedResultsCount).length) {
      // Add 1 for first instance of result (not counted during merging)
      const total =
        Object.values(mergedResultsCount).reduce((sum, count) => sum + count, 0) +
        Object.keys(mergedResultsCount).length;
      const message = `Merging Summary: (${total}) inferred-template results were merged into (${
        Object.keys(mergedResultsCount).length
      }) final results, reducing result count by (${total - Object.keys(mergedResultsCount).length})`;
      debug(message);
      combinedResponse.logs.push(new LogEntry('INFO', null, message).getLog());
    }
    if (Object.keys(combinedResponse.message.results).length) {
      combinedResponse.logs.push(
        new LogEntry(
          'INFO',
          null,
          [
            `Final result count`,
            Object.keys(combinedResponse.message.results).length > this.CREATIVE_LIMIT ? ' (before truncation):' : ':',
            ` ${Object.keys(combinedResponse.message.results).length}`,
          ].join(''),
        ).getLog(),
      );
    }
    const response = combinedResponse as unknown as TrapiResponse;
    // sort records by score
    response.message.results = Object.values(combinedResponse.message.results).sort((a, b) => {
      return b.analyses[0].score - a.analyses[0].score ? b.analyses[0].score - a.analyses[0].score : 0;
    });
    // trim extra results and prune kg
    response.message.results = response.message.results.slice(0, this.CREATIVE_LIMIT);
    response.description = `Query processed successfully, retrieved ${response.message.results.length} results.`;
    this.pruneKnowledgeGraph(response);
    // get the final summary log
    if (successfulQueries) {
      this.parent
        .getSummaryLog(response, response.logs as StampedLog[], resultQueries)
        .forEach((log) => response.logs.push(log));
    }
    if (!this.pathfinder) {
        response.logs = (response.logs as StampedLog[]).map((log) => log.toJSON());
    }

    return response;
  }
}<|MERGE_RESOLUTION|>--- conflicted
+++ resolved
@@ -16,13 +16,9 @@
   TrapiQueryGraph,
   TrapiResponse,
   TrapiResult,
-<<<<<<< HEAD
   TrapiAnalysis
-} from '../types';
-=======
 } from '@biothings-explorer/types';
 import { CompactQualifiers } from '../index';
->>>>>>> dc488640
 const debug = Debug('bte:biothings-explorer-trapi:inferred-mode');
 
 export interface CombinedResponse {
@@ -587,15 +583,9 @@
           stop = true;
           const message = [
             `Addition of ${creativeLimitHit} results from Template ${i + 1}`,
-<<<<<<< HEAD
             creativeLimitHit === this.CREATIVE_LIMIT ? ' meets ' : ' exceeds ',
             `creative result maximum of ${this.CREATIVE_LIMIT} (reaching ${
               creativeLimitHit
-=======
-            Object.keys(combinedResponse.message.results).length === this.CREATIVE_LIMIT ? ' meets ' : ' exceeds ',
-            `creative result maximum of ${this.CREATIVE_LIMIT} (reaching ${
-              Object.keys(combinedResponse.message.results).length
->>>>>>> dc488640
             } merged). `,
             `Response will be truncated to top-scoring ${this.CREATIVE_LIMIT} results. Skipping remaining ${
               subQueries.length - (i + 1)
