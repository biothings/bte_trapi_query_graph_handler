--- conflicted
+++ resolved
@@ -13,7 +13,6 @@
   TrapiKnowledgeGraph,
   TrapiQEdge,
   TrapiQNode,
-  TrapiQualifier,
   TrapiQueryGraph,
   TrapiResponse,
   TrapiResult,
@@ -262,12 +261,8 @@
     qEdgeID: string,
     qEdge: TrapiQEdge,
     combinedResponse: CombinedResponse,
-<<<<<<< HEAD
     auxGraphSuffixes: { [inferredEdgeID: string]: number },
     qualifers?: CompactQualifiers,
-=======
-    qualifers?: CompactQualifiers
->>>>>>> 46a5e4f8
   ): CombinedResponseReport {
     const span = Telemetry.startSpan({ description: 'creativeCombineResponse' });
     const newResponse = handler.getResponse();
@@ -342,23 +337,6 @@
       const specialHandling = [
         Object.keys(result.node_bindings).length === 2, // Direct edge
         // Predicate matches or is descendant
-<<<<<<< HEAD
-        qEdge.predicates.some(
-          (predicate) =>
-            predicate === boundEdge.predicate ||
-            biolink.getDescendantPredicates(predicate).includes(boundEdge.predicate),
-        ),
-        // All query qualifiers (if any) are accounted for (more is fine)
-        qEdge.qualifier_constraints.some(({ qualifier_set }) => {
-          return qualifier_set.every((queryQualifier) =>
-            boundEdge.qualifiers.some(
-              (qualifier) =>
-                queryQualifier.qualifier_type_id === qualifier.qualifier_type_id &&
-                queryQualifier.qualifier_value === qualifier.qualifier_value,
-            ),
-          );
-        }),
-=======
         qEdge.predicates?.some(
           (predicate) =>
             predicate === boundEdge.predicate ||
@@ -374,7 +352,6 @@
             ) ?? false,
           );
         }) ?? false,
->>>>>>> 46a5e4f8
       ].every((test) => test);
       if (specialHandling) {
         translatedResult.analyses[0].edge_bindings = { [qEdgeID]: [{ id: boundEdgeID, attributes: [] }] };
@@ -405,7 +382,6 @@
             ],
           };
         }
-<<<<<<< HEAD
         if (!auxGraphSuffixes[inferredEdgeID]) auxGraphSuffixes[inferredEdgeID] = 0;
         const auxGraphID = `${inferredEdgeID}-support${auxGraphSuffixes[inferredEdgeID]}`;
         auxGraphSuffixes[inferredEdgeID]++;
@@ -421,11 +397,6 @@
               qualifier_value: qualifierValue,
             }),
           );
-=======
-        // Add qualifiers to edge
-        if (typeof qualifers == 'object' && Object.keys(qualifers).length > 0 && !combinedResponse.message.knowledge_graph.edges[inferredEdgeID].qualifiers) {
-          combinedResponse.message.knowledge_graph.edges[inferredEdgeID].qualifiers = Object.entries(qualifers).map(([qualifierType, qualifierValue]) => ({ qualifier_type_id: qualifierType, qualifier_value: qualifierValue }));
->>>>>>> 46a5e4f8
         }
 
         let auxGraphSuffix = 0;
@@ -641,12 +612,8 @@
           qEdgeID,
           qEdge,
           combinedResponse,
-<<<<<<< HEAD
           auxGraphSuffixes,
           qualifiers,
-=======
-          qualifiers
->>>>>>> 46a5e4f8
         );
         // update values used in logging
         successfulQueries += querySuccess;
@@ -660,14 +627,8 @@
           stop = true;
           const message = [
             `Addition of ${creativeLimitHit} results from Template ${i + 1}`,
-<<<<<<< HEAD
             creativeLimitHit === this.CREATIVE_LIMIT ? ' meets ' : ' exceeds ',
             `creative result maximum of ${this.CREATIVE_LIMIT} (reaching ${creativeLimitHit} merged). `,
-=======
-            Object.keys(combinedResponse.message.results).length === this.CREATIVE_LIMIT ? ' meets ' : ' exceeds ',
-            `creative result maximum of ${this.CREATIVE_LIMIT} (reaching ${Object.keys(combinedResponse.message.results).length
-            } merged). `,
->>>>>>> 46a5e4f8
             `Response will be truncated to top-scoring ${this.CREATIVE_LIMIT} results. Skipping remaining ${subQueries.length - (i + 1)
             } `,
             subQueries.length - (i + 1) === 1 ? `template.` : `templates.`,
