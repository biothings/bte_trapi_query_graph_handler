--- conflicted
+++ resolved
@@ -1,11 +1,13 @@
 import Debug from 'debug';
-<<<<<<< HEAD
-import { LogEntry, StampedLog, Telemetry, timeoutPromise } from '@biothings-explorer/utils';
-import * as utils from '../utils';
-=======
-import * as utils from '@biothings-explorer/utils';
-import { LogEntry, StampedLog, Telemetry } from '@biothings-explorer/utils';
->>>>>>> 9f27ba7b
+import {
+  biolink,
+  getUnique,
+  removeBioLinkPrefix,
+  LogEntry,
+  StampedLog,
+  Telemetry,
+  timeoutPromise,
+} from '@biothings-explorer/utils';
 import async from 'async';
 import { getTemplates, MatchedTemplate, TemplateLookup } from './template_lookup';
 import { scaled_sigmoid, inverse_scaled_sigmoid } from '../results_assembly/score';
@@ -22,7 +24,7 @@
   TrapiQueryGraph,
   TrapiResponse,
   TrapiResult,
-  TrapiAnalysis
+  TrapiAnalysis,
 } from '@biothings-explorer/types';
 import { CompactQualifiers } from '../index';
 import { enrichTrapiResultsWithPfocrFigures } from '../results_assembly/pfocr';
@@ -42,7 +44,7 @@
   logs: StampedLog[];
   original_analyses?: {
     [graphId: string]: TrapiAnalysis;
-  }
+  };
 }
 
 export interface CombinedResponseReport {
@@ -73,7 +75,7 @@
     path: string,
     predicatePath: string,
     includeReasoner: boolean,
-    pathfinder = false
+    pathfinder = false,
   ) {
     this.parent = parent;
     this.queryGraph = queryGraph;
@@ -84,7 +86,9 @@
     this.includeReasoner = includeReasoner;
     this.pathfinder = pathfinder;
     this.CREATIVE_LIMIT = process.env.CREATIVE_LIMIT ? parseInt(process.env.CREATIVE_LIMIT) : 500;
-    this.CREATIVE_TIMEOUT = process.env.CREATIVE_TIMEOUT_S ? parseInt(process.env.CREATIVE_TIMEOUT) * 1000 : 4.75 * 60 * 1000;
+    this.CREATIVE_TIMEOUT = process.env.CREATIVE_TIMEOUT_S
+      ? parseInt(process.env.CREATIVE_TIMEOUT) * 1000
+      : 4.75 * 60 * 1000;
   }
 
   get queryIsValid(): boolean {
@@ -170,13 +174,13 @@
   async findTemplates(qEdge: TrapiQEdge, qSubject: TrapiQNode, qObject: TrapiQNode): Promise<MatchedTemplate[]> {
     debug('Looking up query Templates');
     const expandedSubject = qSubject.categories.reduce((arr: string[], subjectCategory: string) => {
-      return utils.getUnique([...arr, ...utils.biolink.getDescendantClasses(utils.removeBioLinkPrefix(subjectCategory))]);
+      return getUnique([...arr, ...biolink.getDescendantClasses(removeBioLinkPrefix(subjectCategory))]);
     }, [] as string[]);
     const expandedPredicates = qEdge.predicates.reduce((arr: string[], predicate: string) => {
-      return utils.getUnique([...arr, ...utils.biolink.getDescendantPredicates(utils.removeBioLinkPrefix(predicate))]);
+      return getUnique([...arr, ...biolink.getDescendantPredicates(removeBioLinkPrefix(predicate))]);
     }, [] as string[]);
     const expandedObject = qObject.categories.reduce((arr: string[], objectCategory: string) => {
-      return utils.getUnique([...arr, ...utils.biolink.getDescendantClasses(utils.removeBioLinkPrefix(objectCategory))]);
+      return getUnique([...arr, ...biolink.getDescendantClasses(removeBioLinkPrefix(objectCategory))]);
     }, [] as string[]);
     const qualifierConstraints = (qEdge.qualifier_constraints || []).map((qualifierSetObj) => {
       return Object.fromEntries(
@@ -194,9 +198,9 @@
             ...arr3,
             ...expandedPredicates.map((predicate) => {
               return {
-                subject: utils.removeBioLinkPrefix(subjectCategory),
-                object: utils.removeBioLinkPrefix(objectCategory),
-                predicate: utils.removeBioLinkPrefix(predicate),
+                subject: removeBioLinkPrefix(subjectCategory),
+                object: removeBioLinkPrefix(objectCategory),
+                predicate: removeBioLinkPrefix(predicate),
                 qualifiers: qualifierSet,
               };
             }),
@@ -267,7 +271,7 @@
     qEdgeID: string,
     qEdge: TrapiQEdge,
     combinedResponse: CombinedResponse,
-    auxGraphSuffixes: {[inferredEdgeID: string]: number},
+    auxGraphSuffixes: { [inferredEdgeID: string]: number },
     qualifiers?: CompactQualifiers,
   ): CombinedResponseReport {
     const span = Telemetry.startSpan({ description: 'creativeCombineResponse' });
@@ -328,7 +332,7 @@
 
       if (this.pathfinder) {
         for (let [nodeID, bindings] of Object.entries(result.node_bindings)) {
-          if (nodeID === "creativeQuerySubject" || nodeID === "creativeQueryObject") {
+          if (nodeID === 'creativeQuerySubject' || nodeID === 'creativeQueryObject') {
             continue;
           }
           for (const binding of bindings) {
@@ -359,9 +363,9 @@
             // Predicate matches or is descendant
             const predicateMatch =
               qEdge.predicates?.some((predicate) => {
-                const descendantMatch = utils.biolink
-                  .getDescendantPredicates(utils.removeBioLinkPrefix(predicate))
-                  .includes(utils.removeBioLinkPrefix(boundEdge.predicate));
+                const descendantMatch = biolink
+                  .getDescendantPredicates(removeBioLinkPrefix(predicate))
+                  .includes(removeBioLinkPrefix(boundEdge.predicate));
                 return predicate === boundEdge.predicate || descendantMatch;
               }) ?? false;
             // All query qualifiers (if any) are accounted for (more is fine)
@@ -376,15 +380,15 @@
                       let valueMatch: boolean;
                       try {
                         const descendants = queryQualifier.qualifier_value.includes('biolink:')
-                          ? utils.biolink.getDescendantPredicates(
-                            utils.removeBioLinkPrefix(queryQualifier.qualifier_value as string),
+                          ? biolink.getDescendantPredicates(
+                            removeBioLinkPrefix(queryQualifier.qualifier_value as string),
                           )
-                          : utils.biolink.getDescendantQualifiers(
-                            utils.removeBioLinkPrefix(queryQualifier.qualifier_value as string),
+                          : biolink.getDescendantQualifiers(
+                            removeBioLinkPrefix(queryQualifier.qualifier_value as string),
                           );
                         valueMatch =
                           queryQualifier.qualifier_value === qualifier.qualifier_value ||
-                          descendants.includes(utils.removeBioLinkPrefix(qualifier.qualifier_value as string));
+                          descendants.includes(removeBioLinkPrefix(qualifier.qualifier_value as string));
                       } catch (err) {
                         valueMatch = queryQualifier.qualifier_value === qualifier.qualifier_value;
                       }
@@ -473,7 +477,7 @@
         };
 
         if (this.pathfinder) {
-            combinedResponse.original_analyses[auxGraphID] = result.analyses[0];
+          combinedResponse.original_analyses[auxGraphID] = result.analyses[0];
         }
       }
 
@@ -616,7 +620,7 @@
         results: {},
       },
       logs: this.logs,
-      ...(this.pathfinder && { original_analyses: {} })
+      ...(this.pathfinder && { original_analyses: {} }),
     } as CombinedResponse;
     // add/combine nodes
     const resultQueries = [];
@@ -625,38 +629,22 @@
     const mergedResultsCount: {
       [resultID: string]: number;
     } = {};
-    const auxGraphSuffixes: {[inferredEdgeID: string]: number} = {};
-
-<<<<<<< HEAD
-    // perf debugging
-    const startUsage = process.cpuUsage();
-    const startTime = new Date().getTime();
-    const ncpu = require('os').cpus().length;
+    const auxGraphSuffixes: { [inferredEdgeID: string]: number } = {};
 
     const completedHandlers = await Promise.all(
       subQueries.map(async ({ template, queryGraph, qualifiers }, i) => {
         const span = Telemetry.startSpan({ description: 'creativeTemplate' });
         span.setData('template', i + 1);
-        const handler = new TRAPIQueryHandler(this.options, this.path, this.predicatePath, this.includeReasoner);
-=======
-    await async.eachOfSeries(subQueries, async ({ template, queryGraph, qualifiers }, i) => {
-      const span = Telemetry.startSpan({ description: 'creativeTemplate' });
-      span.setData('template', (i as number) + 1);
-      i = i as number;
-      if (stop) {
-        span.finish();
-        return;
-      }
-      if (global.queryInformation?.queryGraph) {
-        global.queryInformation.isCreativeMode = true;
-        global.queryInformation.creativeTemplate = template;
-      }
-      if (global.queryInformation != null) global.queryInformation.totalRecords = 0; // Reset between templates
-      
-      const handler = new TRAPIQueryHandler({ ...this.options, skipPfocr: true }, this.path, this.predicatePath, this.includeReasoner);
-      try {
-        // make query and combine results/kg/logs/etc
->>>>>>> 9f27ba7b
+        const handler = new TRAPIQueryHandler(
+          { ...this.options, skipPfocr: true, handlerIndex: i },
+          this.path,
+          this.predicatePath,
+          this.includeReasoner,
+        );
+        if (global.queryInformation != null) {
+          global.queryInformation.totalRecords = {};
+          global.queryInformation.totalRecords[i] = 0; // Ensure 0 starting for each template
+        }
         handler.setQueryGraph(queryGraph);
         try {
           await timeoutPromise(handler.query(AbortSignal.timeout(this.CREATIVE_TIMEOUT)), this.CREATIVE_TIMEOUT);
@@ -672,14 +660,8 @@
         }
         span.finish();
         return { i, handler, qualifiers };
-      })
+      }),
     );
-
-    // perf debugging
-    const endTime = new Date().getTime();
-    const timeDelta = (endTime - startTime) * 10 * ncpu;
-    const { user, system } = process.cpuUsage(startUsage);
-    debug(`Average CPU Usage: ${(system + user) / timeDelta}%`);
 
     for (const handlerInfo of completedHandlers) {
       if (handlerInfo === undefined) continue;
@@ -691,7 +673,7 @@
         qEdge,
         combinedResponse,
         auxGraphSuffixes,
-        qualifiers
+        qualifiers,
       );
       successfulQueries += querySuccess;
       if (queryHadResults) resultQueries.push(i);
@@ -735,10 +717,9 @@
     if (response.message.results.length > this.CREATIVE_LIMIT) {
       const message = [
         `Number of results exceeds`,
-        `creative result maximum of ${this.CREATIVE_LIMIT} (reaching ${
-          Object.keys(response.message.results).length
+        `creative result maximum of ${this.CREATIVE_LIMIT} (reaching ${Object.keys(response.message.results).length
         } merged). `,
-        `Response will be truncated to top-scoring ${this.CREATIVE_LIMIT} results.`
+        `Response will be truncated to top-scoring ${this.CREATIVE_LIMIT} results.`,
       ].join('');
       debug(message);
       combinedResponse.logs.push(new LogEntry(`INFO`, null, message).getLog());
@@ -761,7 +742,7 @@
         .forEach((log) => response.logs.push(log));
     }
     if (!this.pathfinder) {
-        response.logs = (response.logs as StampedLog[]).map((log) => log.toJSON());
+      response.logs = (response.logs as StampedLog[]).map((log) => log.toJSON());
     }
 
     return response;
