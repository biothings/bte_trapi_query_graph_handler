import Debug from 'debug';
import {
  biolink,
  getUnique,
  removeBioLinkPrefix,
  LogEntry,
  StampedLog,
  Telemetry,
  timeoutPromise,
} from '@biothings-explorer/utils';
import async from 'async';
import { getTemplates, MatchedTemplate, TemplateLookup } from './template_lookup';
import { scaled_sigmoid, inverse_scaled_sigmoid } from '../results_assembly/score';
import TRAPIQueryHandler from '../index';
import {
  QueryHandlerOptions,
  TrapiAuxGraphCollection,
  TrapiEdgeBinding,
  TrapiKnowledgeGraph,
  TrapiNodeBinding,
  TrapiQEdge,
  TrapiQNode,
  TrapiQueryGraph,
  TrapiResponse,
  TrapiResult,
  TrapiAnalysis,
} from '@biothings-explorer/types';
import { CompactQualifiers } from '../index';
import { enrichTrapiResultsWithPfocrFigures } from '../results_assembly/pfocr';
const debug = Debug('bte:biothings-explorer-trapi:inferred-mode');

export interface CombinedResponse {
  description?: string;
  workflow?: { id: string }[];
  message: {
    query_graph: TrapiQueryGraph;
    knowledge_graph: TrapiKnowledgeGraph;
    auxiliary_graphs?: TrapiAuxGraphCollection;
    results: {
      [resultID: string]: TrapiResult;
    };
  };
  logs: StampedLog[];
  original_analyses?: {
    [graphId: string]: TrapiAnalysis;
  };
}

export interface CombinedResponseReport {
  querySuccess: number;
  queryHadResults: boolean;
  mergedResults: { [resultID: string]: number };
}

// MatchedTemplate, but with IDs, etc. filled in
export type FilledTemplate = MatchedTemplate;

export default class InferredQueryHandler {
  parent: TRAPIQueryHandler;
  queryGraph: TrapiQueryGraph;
  logs: StampedLog[];
  options: QueryHandlerOptions;
  path: string;
  predicatePath: string;
  includeReasoner: boolean;
  pathfinder: boolean;
  CREATIVE_LIMIT: number;
  CREATIVE_TIMEOUT: number;
  constructor(
    parent: TRAPIQueryHandler,
    queryGraph: TrapiQueryGraph,
    logs: StampedLog[],
    options: QueryHandlerOptions,
    path: string,
    predicatePath: string,
    includeReasoner: boolean,
    pathfinder = false,
  ) {
    this.parent = parent;
    this.queryGraph = queryGraph;
    this.logs = logs;
    this.options = options;
    this.path = path;
    this.predicatePath = predicatePath;
    this.includeReasoner = includeReasoner;
    this.pathfinder = pathfinder;
    this.CREATIVE_LIMIT = process.env.CREATIVE_LIMIT ? parseInt(process.env.CREATIVE_LIMIT) : 500;
    this.CREATIVE_TIMEOUT = process.env.CREATIVE_TIMEOUT_S
      ? parseInt(process.env.CREATIVE_TIMEOUT) * 1000
      : 4.75 * 60 * 1000;
  }

  get queryIsValid(): boolean {
    const nodeMissingCategory = Object.values(this.queryGraph.nodes).some((node) => {
      return !node.categories || node.categories.length === 0;
    });
    if (nodeMissingCategory) {
      const message = 'All nodes in Inferred Mode edge must have categories. Your query terminates.';
      this.logs.push(new LogEntry('WARNING', null, message).getLog());
      debug(message);
      return false;
    }

    const nodeMissingID = !Object.values(this.queryGraph.nodes).some((node) => {
      return node.ids && node.ids.length > 0;
    });
    if (nodeMissingID) {
      const message = 'At least one node in Inferred Mode edge must have at least 1 ID. Your query terminates.';
      this.logs.push(new LogEntry('WARNING', null, message).getLog());
      debug(message);
      return false;
    }

    const edgeMissingPredicate =
      !Object.values(this.queryGraph.edges)[0].predicates ||
      Object.values(this.queryGraph.edges)[0].predicates.length < 1;
    if (edgeMissingPredicate) {
      const message = 'Inferred Mode edge must specify a predicate. Your query terminates.';
      this.logs.push(new LogEntry('WARNING', null, message).getLog());
      debug(message);
      return false;
    }

    const tooManyIDs = Object.values(this.queryGraph.nodes).some((node) => {
      return typeof node.ids !== 'undefined' && node.ids.length > 1;
    });
    if (tooManyIDs && !this.pathfinder) {
      const message = 'Inferred Mode queries with multiple IDs are not supported. Your query terminates.';
      this.logs.push(new LogEntry('WARNING', null, message).getLog());
      debug(message);
      return false;
    }

    const multiplePredicates =
      Object.values(this.queryGraph.edges).reduce((sum, edge) => {
        return edge.predicates ? sum + edge.predicates.length : sum;
      }, 0) > 1;
    if (multiplePredicates) {
      const message = 'Inferred Mode queries with multiple predicates are not supported. Your query terminates.';
      this.logs.push(new LogEntry('WARNING', null, message).getLog());
      debug(message);
      return false;
    }

    if (this.options.smartAPIID || this.options.teamName) {
      const message = 'Inferred Mode on smartapi/team-specific endpoints not supported. Your query terminates.';
      this.logs.push(new LogEntry('WARNING', null, message).getLog());
      debug(message);
      return false;
    }

    return true;
  }

  getQueryParts(): {
    qEdgeID: string;
    qEdge: TrapiQEdge;
    qSubject: TrapiQNode;
    qObject: TrapiQNode;
  } {
    const qEdgeID = Object.keys(this.queryGraph.edges)[0];
    const qEdge = this.queryGraph.edges[qEdgeID];
    const qSubject = this.queryGraph.nodes[qEdge.subject];
    const qObject = this.queryGraph.nodes[qEdge.object];
    return {
      qEdgeID: qEdgeID,
      qEdge: qEdge,
      qSubject: qSubject,
      qObject: qObject,
    };
  }

  async findTemplates(qEdge: TrapiQEdge, qSubject: TrapiQNode, qObject: TrapiQNode): Promise<MatchedTemplate[]> {
    debug('Looking up query Templates');
    const expandedSubject = qSubject.categories.reduce((arr: string[], subjectCategory: string) => {
      return getUnique([...arr, ...biolink.getDescendantClasses(removeBioLinkPrefix(subjectCategory))]);
    }, [] as string[]);
    const expandedPredicates = qEdge.predicates.reduce((arr: string[], predicate: string) => {
      return getUnique([...arr, ...biolink.getDescendantPredicates(removeBioLinkPrefix(predicate))]);
    }, [] as string[]);
    const expandedObject = qObject.categories.reduce((arr: string[], objectCategory: string) => {
      return getUnique([...arr, ...biolink.getDescendantClasses(removeBioLinkPrefix(objectCategory))]);
    }, [] as string[]);
    const qualifierConstraints = (qEdge.qualifier_constraints || []).map((qualifierSetObj) => {
      return Object.fromEntries(
        qualifierSetObj.qualifier_set.map(({ qualifier_type_id, qualifier_value }) => [
          qualifier_type_id,
          qualifier_value,
        ]),
      ) as CompactQualifiers;
    });
    if (qualifierConstraints.length === 0) qualifierConstraints.push({});
    const lookupObjects = expandedSubject.reduce((arr: TemplateLookup[], subjectCategory) => {
      const objectCombos = expandedObject.reduce((arr2: TemplateLookup[], objectCategory) => {
        const qualifierCombos = qualifierConstraints.reduce(
          (arr3: TemplateLookup[], qualifierSet: CompactQualifiers) => [
            ...arr3,
            ...expandedPredicates.map((predicate) => {
              return {
                subject: removeBioLinkPrefix(subjectCategory),
                object: removeBioLinkPrefix(objectCategory),
                predicate: removeBioLinkPrefix(predicate),
                qualifiers: qualifierSet,
              };
            }),
          ],
          [],
        );
        return [...arr2, ...qualifierCombos];
      }, []);
      return [...arr, ...objectCombos];
    }, []);
    const templates = await getTemplates(lookupObjects, this.pathfinder);

    const logMessage = `Got ${templates.length} inferred query templates.`;
    debug(logMessage);
    this.logs.push(new LogEntry('INFO', null, logMessage).getLog());

    if (!templates.length) {
      const logMessage = `No Templates matched your inferred-mode query. Your query terminates.`;
      debug(logMessage);
      this.logs.push(new LogEntry('WARNING', null, logMessage).getLog());
    }

    return templates;
  }

  async createQueries(qEdge: TrapiQEdge, qSubject: TrapiQNode, qObject: TrapiQNode): Promise<FilledTemplate[]> {
    const templates = await this.findTemplates(qEdge, qSubject, qObject);
    // combine creative query with templates
    const subQueries = templates.map(({ template, queryGraph, qualifiers }) => {
      queryGraph.nodes.creativeQuerySubject.categories = [
        ...new Set([...queryGraph.nodes.creativeQuerySubject.categories, ...qSubject.categories]),
      ];
      const creativeQuerySubjectIDs = qSubject.ids ? qSubject.ids : [];
      queryGraph.nodes.creativeQuerySubject.ids = queryGraph.nodes.creativeQuerySubject.ids
        ? [...new Set([...queryGraph.nodes.creativeQuerySubject.ids, ...creativeQuerySubjectIDs])]
        : creativeQuerySubjectIDs;

      queryGraph.nodes.creativeQueryObject.categories = [
        ...new Set([...queryGraph.nodes.creativeQueryObject.categories, ...qObject.categories]),
      ];
      const qEdgeObjectIDs = qObject.ids ? qObject.ids : [];
      queryGraph.nodes.creativeQueryObject.ids = queryGraph.nodes.creativeQueryObject.ids
        ? [...new Set([...queryGraph.nodes.creativeQueryObject.ids, ...qEdgeObjectIDs])]
        : qEdgeObjectIDs;

      if (!queryGraph.nodes.creativeQuerySubject.categories.length) {
        delete queryGraph.nodes.creativeQuerySubject.categories;
      }
      if (!queryGraph.nodes.creativeQueryObject.categories.length) {
        delete queryGraph.nodes.creativeQueryObject.categories;
      }
      if (!queryGraph.nodes.creativeQuerySubject.ids.length) {
        delete queryGraph.nodes.creativeQuerySubject.ids;
      }
      if (!queryGraph.nodes.creativeQueryObject.ids.length) {
        delete queryGraph.nodes.creativeQueryObject.ids;
      }

      return { template, queryGraph, qualifiers };
    });

    return subQueries;
  }

  combineResponse(
    queryNum: number,
    handler: TRAPIQueryHandler,
    qEdgeID: string,
    qEdge: TrapiQEdge,
    combinedResponse: CombinedResponse,
    auxGraphSuffixes: { [inferredEdgeID: string]: number },
    qualifiers?: CompactQualifiers,
  ): CombinedResponseReport {
    const span = Telemetry.startSpan({ description: 'creativeCombineResponse' });
    const newResponse = handler.getResponse();
    const report: CombinedResponseReport = {
      querySuccess: 0,
      queryHadResults: false,
      mergedResults: {},
    };
    let mergedThisTemplate = 0;
    const resultIDsFromPrevious = new Set(Object.keys(combinedResponse.message.results));
    // add non-duplicate nodes
    Object.entries(newResponse.message.knowledge_graph.nodes).forEach(([curie, node]) => {
      if (!(curie in combinedResponse.message.knowledge_graph.nodes)) {
        combinedResponse.message.knowledge_graph.nodes[curie] = node;
      }
    });
    // add non-duplicate edges
    Object.entries(newResponse.message.knowledge_graph.edges).forEach(([recordHash, edge]) => {
      if (!(recordHash in combinedResponse.message.knowledge_graph.edges)) {
        combinedResponse.message.knowledge_graph.edges[recordHash] = edge;
      }
    });
    Object.entries(newResponse.message.auxiliary_graphs ?? {}).forEach(([auxGraphID, auxGraph]) => {
      if (!(auxGraphID in combinedResponse.message.auxiliary_graphs)) {
        combinedResponse.message.auxiliary_graphs[auxGraphID] = auxGraph;
      }
    });

    // modified count used for pathfinder
    const pfIntermediateSet = new Set();

    // add results
    newResponse.message.results.forEach((result) => {
      // get query_ids populated by TRAPIQueryHandler.appendOriginalCuriesToResults
      const subjectBinding: TrapiNodeBinding = { id: result.node_bindings.creativeQuerySubject[0].id, attributes: [] };
      const objectBinding: TrapiNodeBinding = { id: result.node_bindings.creativeQueryObject[0].id, attributes: [] };
      if (result.node_bindings.creativeQuerySubject[0].query_id !== undefined) {
        subjectBinding.query_id = result.node_bindings.creativeQuerySubject[0].query_id;
      }
      if (result.node_bindings.creativeQueryObject[0].query_id !== undefined) {
        objectBinding.query_id = result.node_bindings.creativeQueryObject[0].query_id;
      }

      const translatedResult: TrapiResult = {
        node_bindings: {
          [qEdge.subject]: [subjectBinding],
          [qEdge.object]: [objectBinding],
        },
        analyses: [
          {
            resource_id: result.analyses[0].resource_id,
            edge_bindings: {},
            score: result.analyses[0].score,
          },
        ],
      };

      if (this.pathfinder) {
        for (let [nodeID, bindings] of Object.entries(result.node_bindings)) {
          if (nodeID === 'creativeQuerySubject' || nodeID === 'creativeQueryObject') {
            continue;
          }
          for (const binding of bindings) {
            pfIntermediateSet.add(binding.id);
          }
        }
      }

      const resultCreativeSubjectID = translatedResult.node_bindings[qEdge.subject]
        .map((binding) => binding.id)
        .join(',');
      const resultCreativeObjectID = translatedResult.node_bindings[qEdge.object]
        .map((binding) => binding.id)
        .join(',');
      const resultID = `${resultCreativeSubjectID}-${resultCreativeObjectID}`;

      // Direct edge answers stand on their own (assuming some match criteria), not as an inferred edge.
      // A given one-hop result may bind both matching and non-matching edges
      const oneHop = Object.keys(result.node_bindings).length === 2;
      const resultEdgeID = Object.keys(result.analyses[0].edge_bindings)[0]; // Only useful if direct edge
      const nonMatchingEdges = [];
      let useInferredEdge =
        !oneHop ||
        result.analyses[0].edge_bindings[resultEdgeID]
          .map(({ id }) => {
            // If an edge doesn't match, add it to nonMatchingEdges and return false
            const boundEdge = combinedResponse.message.knowledge_graph.edges[id];
            // Predicate matches or is descendant
            const predicateMatch =
              qEdge.predicates?.some((predicate) => {
                const descendantMatch = biolink
                  .getDescendantPredicates(removeBioLinkPrefix(predicate))
                  .includes(removeBioLinkPrefix(boundEdge.predicate));
                return predicate === boundEdge.predicate || descendantMatch;
              }) ?? false;
            // All query qualifiers (if any) are accounted for (more is fine)
            const qualifierMatch =
              !qEdge.qualifier_constraints ||
              qEdge.qualifier_constraints.length === 0 ||
              qEdge.qualifier_constraints?.some(({ qualifier_set }) => {
                return qualifier_set.every((queryQualifier) => {
                  return (
                    boundEdge.qualifiers?.some((qualifier) => {
                      const typeMatch = queryQualifier.qualifier_type_id === qualifier.qualifier_type_id;
                      let valueMatch: boolean;
                      try {
                        const descendants = queryQualifier.qualifier_value.includes('biolink:')
                          ? biolink.getDescendantPredicates(
                            removeBioLinkPrefix(queryQualifier.qualifier_value as string),
                          )
                          : biolink.getDescendantQualifiers(
                            removeBioLinkPrefix(queryQualifier.qualifier_value as string),
                          );
                        valueMatch =
                          queryQualifier.qualifier_value === qualifier.qualifier_value ||
                          descendants.includes(removeBioLinkPrefix(qualifier.qualifier_value as string));
                      } catch (err) {
                        valueMatch = queryQualifier.qualifier_value === qualifier.qualifier_value;
                      }
                      return typeMatch && valueMatch;
                    }) ?? false
                  );
                });
              });
            if (!(predicateMatch && qualifierMatch)) {
              nonMatchingEdges.push(id);
              return false;
            }
            if (!translatedResult.analyses[0].edge_bindings[qEdgeID]) {
              translatedResult.analyses[0].edge_bindings[qEdgeID] = [];
            }
            translatedResult.analyses[0].edge_bindings[qEdgeID].push({ id, attributes: [] });
            return true;
          })
          .includes(false);

      // If result was one-hop and some edges didn't match, pull them out to put in an inferred edge
      if (oneHop && nonMatchingEdges.length > 0) {
        result.analyses[0].edge_bindings[resultEdgeID] = result.analyses[0].edge_bindings[resultEdgeID].filter(
          ({ id }) => nonMatchingEdges.includes(id),
        );
      }
      if (useInferredEdge) {
        // Create an aux graph using the result and associate it with an inferred Edge
        const inferredEdgeID = `inferred-${resultCreativeSubjectID}-${qEdge.predicates[0].replace(
          'biolink:',
          '',
        )}-${resultCreativeObjectID}`;
        if (!translatedResult.analyses[0].edge_bindings[qEdgeID]) {
          translatedResult.analyses[0].edge_bindings[qEdgeID] = [];
        }
        translatedResult.analyses[0].edge_bindings[qEdgeID].push({ id: inferredEdgeID, attributes: [] });
        if (!combinedResponse.message.knowledge_graph.edges[inferredEdgeID]) {
          combinedResponse.message.knowledge_graph.edges[inferredEdgeID] = {
            subject: resultCreativeSubjectID,
            object: resultCreativeObjectID,
            predicate: qEdge.predicates[0],
            sources: [
              {
                resource_id: this.parent.options.provenanceUsesServiceProvider
                  ? 'infores:service-provider-trapi'
                  : 'infores:biothings-explorer',
                resource_role: 'primary_knowledge_source',
              },
            ],
            attributes: [
              { attribute_type_id: 'biolink:support_graphs', value: [] },
              { attribute_type_id: 'biolink:knowledge_level', value: 'prediction' },
              { attribute_type_id: 'biolink:agent_type', value: 'computational_model' },
            ],
          };
        }
        if (!auxGraphSuffixes[inferredEdgeID]) auxGraphSuffixes[inferredEdgeID] = 0;
        const auxGraphID = `${inferredEdgeID}-support${auxGraphSuffixes[inferredEdgeID]}`;
        auxGraphSuffixes[inferredEdgeID]++;
        // Add qualifiers to edge
        if (
          typeof qualifiers == 'object' &&
          Object.keys(qualifiers).length > 0 &&
          !combinedResponse.message.knowledge_graph.edges[inferredEdgeID].qualifiers
        ) {
          combinedResponse.message.knowledge_graph.edges[inferredEdgeID].qualifiers = Object.entries(qualifiers).map(
            ([qualifierType, qualifierValue]) => ({
              qualifier_type_id: qualifierType,
              qualifier_value: qualifierValue,
            }),
          );
        }

        (combinedResponse.message.knowledge_graph.edges[inferredEdgeID].attributes[0].value as string[]).push(
          auxGraphID,
        );
        combinedResponse.message.auxiliary_graphs[auxGraphID] = {
          edges: Object.values(result.analyses[0].edge_bindings).reduce(
            (arr: string[], bindings: TrapiEdgeBinding[]) => {
              bindings.forEach((binding) => arr.push(binding.id));
              return arr;
            },
            [] as string[],
          ),
          attributes: [],
        };

        if (this.pathfinder) {
          combinedResponse.original_analyses[auxGraphID] = result.analyses[0];
        }
      }

      if (resultID in combinedResponse.message.results) {
        report.mergedResults[resultID] = report.mergedResults[resultID] ? report.mergedResults[resultID] + 1 : 1;
        mergedThisTemplate += 1;
        Object.entries(translatedResult.analyses[0].edge_bindings).forEach(([edgeID, bindings]) => {
          const combinedBindings = combinedResponse.message.results[resultID].analyses[0].edge_bindings[edgeID];
          bindings.forEach((binding) => {
            if (combinedBindings.some((combinedBinding) => combinedBinding.id === binding.id)) return;
            combinedResponse.message.results[resultID].analyses[0].edge_bindings[edgeID].push(binding);
          });
        });

        const resScore = translatedResult.analyses[0].score;
        if (typeof combinedResponse.message.results[resultID].analyses[0].score !== 'undefined') {
          combinedResponse.message.results[resultID].analyses[0].score = resScore
            ? scaled_sigmoid(
              inverse_scaled_sigmoid(combinedResponse.message.results[resultID].analyses[0].score) +
              inverse_scaled_sigmoid(resScore),
            )
            : combinedResponse.message.results[resultID].analyses[0].score;
        } else {
          combinedResponse.message.results[resultID].analyses[0].score = resScore;
        }
      } else {
        combinedResponse.message.results[resultID] = translatedResult;
      }
    });
    // Should always be 0?
    // const mergedWithinTemplate = Object.entries(report.mergedResults).reduce((count, [resultID, merged]) => {
    //   return !resultIDsFromPrevious.has(resultID) ? count + merged : count;
    // }, 0);

    // fix/combine logs
    handler.logs.forEach((log) => {
      log.message = `[Template-${queryNum + 1}]: ${log.message}`;

      combinedResponse.logs.push(log);
    });

    const mergeMessage = [
      `Template Summary: Template-${queryNum + 1} `,
      `returned (${newResponse.message.results.length}) results. `,
      queryNum === 0 ? '' : `(${mergedThisTemplate}) of these were merged with results from previous templates. `,
      `Total result count is ${Object.keys(combinedResponse.message.results).length} `,
      `(increased by ${newResponse.message.results.length - mergedThisTemplate})`,
    ].join('');

    debug(mergeMessage);
    combinedResponse.logs.push(new LogEntry('INFO', null, mergeMessage).getLog());

    if (newResponse.message.results.length) {
      report.queryHadResults = true;
    }
    report.querySuccess = 1;

    span.finish();
    return report;
  }

  pruneKnowledgeGraph(combinedResponse: TrapiResponse): void {
    debug('pruning creative combinedResponse nodes/edges...');
    const edgeBoundNodes: Set<string> = new Set();
    const resultsBoundEdges: Set<string> = new Set();
    const resultBoundAuxGraphs: Set<string> = new Set();

    // Handle nodes and edges bound to results directly
    combinedResponse.message.results.forEach((result) => {
      Object.entries(result.analyses[0].edge_bindings).forEach(([, bindings]) => {
        bindings.forEach((binding) => resultsBoundEdges.add(binding.id));
      });
    });

    // Handle edges bound via auxiliary graphs
    // This will iterate over new edges as they're added
    resultsBoundEdges.forEach((edgeID) => {
      edgeBoundNodes.add(combinedResponse.message.knowledge_graph.edges[edgeID].subject);
      edgeBoundNodes.add(combinedResponse.message.knowledge_graph.edges[edgeID].object);
      combinedResponse.message.knowledge_graph.edges[edgeID].attributes.find(({ attribute_type_id, value }) => {
        if (attribute_type_id === 'biolink:support_graphs') {
          (value as string[]).forEach((auxGraphID) => {
            resultBoundAuxGraphs.add(auxGraphID);
            combinedResponse.message.auxiliary_graphs[auxGraphID].edges.forEach((auxGraphEdgeID) => {
              edgeBoundNodes.add(combinedResponse.message.knowledge_graph.edges[auxGraphEdgeID].subject);
              edgeBoundNodes.add(combinedResponse.message.knowledge_graph.edges[auxGraphEdgeID].object);
              resultsBoundEdges.add(auxGraphEdgeID);
            });
          });
          return true;
        }
      });
    });

    const nodesToDelete = Object.keys(combinedResponse.message.knowledge_graph.nodes).filter(
      (nodeID) => !edgeBoundNodes.has(nodeID),
    );
    nodesToDelete.forEach((unusedBTENodeID) => delete combinedResponse.message.knowledge_graph.nodes[unusedBTENodeID]);
    const edgesToDelete = Object.keys(combinedResponse.message.knowledge_graph.edges).filter(
      (edgeID) => !resultsBoundEdges.has(edgeID),
    );
    edgesToDelete.forEach((unusedEdgeID) => delete combinedResponse.message.knowledge_graph.edges[unusedEdgeID]);
    const auxGraphsToDelete = Object.keys(combinedResponse.message.auxiliary_graphs).filter(
      (auxGraphID) => !resultBoundAuxGraphs.has(auxGraphID),
    );
    auxGraphsToDelete.forEach((unusedAuxGraphID) => delete combinedResponse.message.auxiliary_graphs[unusedAuxGraphID]);
    debug(
      `pruned ${nodesToDelete.length} nodes, ${edgesToDelete.length} edges, ${auxGraphsToDelete.length} auxGraphs from combinedResponse.`,
    );
  }

  async query(subQueries?: FilledTemplate[]): Promise<TrapiResponse> {
    // TODO (eventually) check for flipped predicate cases
    // e.g. Drug -treats-> Disease OR Disease -treated_by-> Drug
    const logMessage = 'Query proceeding in Inferred Mode.';
    debug(logMessage);
    this.logs.push(new LogEntry('INFO', null, logMessage).getLog());

    if (!this.queryIsValid) {
      return;
    }

    const { qEdgeID, qEdge, qSubject, qObject } = this.getQueryParts();
    if (!subQueries) {
      subQueries = await this.createQueries(qEdge, qSubject, qObject);
    }
    const combinedResponse = {
      status: 'Success',
      description: '',
      schema_version: global.SCHEMA_VERSION,
      biolink_version: global.BIOLINK_VERSION,
      workflow: [{ id: 'lookup_and_score' }],
      message: {
        query_graph: this.queryGraph,
        knowledge_graph: {
          nodes: {},
          edges: {},
        },
        auxiliary_graphs: {},
        results: {},
      },
      logs: this.logs,
      ...(this.pathfinder && { original_analyses: {} }),
    } as CombinedResponse;
    // add/combine nodes
    const resultQueries = [];
    let successfulQueries = 0;
    let stop = false;
    const mergedResultsCount: {
      [resultID: string]: number;
    } = {};
    const auxGraphSuffixes: { [inferredEdgeID: string]: number } = {};

<<<<<<< HEAD
    await async.eachOfSeries(subQueries, async ({ template, queryGraph, qualifiers }, i) => {
      const span = Telemetry.startSpan({ description: 'creativeTemplate' });
      span.setData('template', (i as number) + 1);
      i = i as number;
      if (stop) {
        span.finish();
        return;
      }
      if (global.queryInformation?.queryGraph) {
        global.queryInformation.isCreativeMode = true;
        global.queryInformation.creativeTemplate = template;
      }
      if (global.queryInformation != null) global.queryInformation.totalRecords = 0; // Reset between templates
      
      const handler = new TRAPIQueryHandler({ ...this.options, skipPfocr: true }, this.path, this.predicatePath, this.includeReasoner);
      try {
        // make query and combine results/kg/logs/etc
        handler.setQueryGraph(queryGraph);
        await handler.query();
        const { querySuccess, queryHadResults, mergedResults, creativeLimitHit } = this.combineResponse(
          i,
          handler,
          qEdgeID,
          qEdge,
          combinedResponse,
          auxGraphSuffixes,
          qualifiers,
=======
    const completedHandlers = await Promise.all(
      subQueries.map(async ({ template, queryGraph, qualifiers }, i) => {
        const span = Telemetry.startSpan({ description: 'creativeTemplate' });
        span.setData('template', i + 1);
        const handler = new TRAPIQueryHandler(
          { ...this.options, skipPfocr: true, handlerIndex: i },
          this.path,
          this.predicatePath,
          this.includeReasoner,
>>>>>>> e70395ce
        );
        if (global.queryInformation != null) {
          global.queryInformation.totalRecords = {};
          global.queryInformation.totalRecords[i] = 0; // Ensure 0 starting for each template
        }
        handler.setQueryGraph(queryGraph);
        try {
          await timeoutPromise(handler.query(AbortSignal.timeout(this.CREATIVE_TIMEOUT)), this.CREATIVE_TIMEOUT);
        } catch (error) {
          handler.logs.forEach((log) => {
            combinedResponse.logs.push(log);
          });
          const message = `ERROR:  Template-${i + 1} failed due to error ${error}`;
          debug(message);
          combinedResponse.logs.push(new LogEntry(`ERROR`, null, message).getLog());
          span.finish();
          return undefined;
        }
        span.finish();
        return { i, handler, qualifiers };
      }),
    );

    for (const handlerInfo of completedHandlers) {
      if (handlerInfo === undefined) continue;
      const { i, handler, qualifiers } = handlerInfo;
      const { querySuccess, queryHadResults, mergedResults } = this.combineResponse(
        i,
        handler,
        qEdgeID,
        qEdge,
        combinedResponse,
        auxGraphSuffixes,
        qualifiers,
      );
      successfulQueries += querySuccess;
      if (queryHadResults) resultQueries.push(i);
      Object.entries(mergedResults).forEach(([result, countMerged]) => {
        mergedResultsCount[result] =
          result in mergedResultsCount ? mergedResultsCount[result] + countMerged : countMerged;
      });
    }

    // log about merged Results
    if (Object.keys(mergedResultsCount).length) {
      // Add 1 for first instance of result (not counted during merging)
      const total =
        Object.values(mergedResultsCount).reduce((sum, count) => sum + count, 0) +
        Object.keys(mergedResultsCount).length;
      const message = `Result Merging Summary: (${total}) inferred-template results were merged into (${Object.keys(mergedResultsCount).length
        }) final results, reducing result count by (${total - Object.keys(mergedResultsCount).length})`;
      debug(message);
      combinedResponse.logs.push(new LogEntry('INFO', null, message).getLog());
    }
    if (Object.keys(combinedResponse.message.results).length) {
      combinedResponse.logs.push(
        new LogEntry(
          'INFO',
          null,
          [
            `Final result count`,
            Object.keys(combinedResponse.message.results).length > this.CREATIVE_LIMIT ? ' (before truncation):' : ':',
            ` ${Object.keys(combinedResponse.message.results).length}`,
          ].join(''),
        ).getLog(),
      );
    }
    const response = combinedResponse as unknown as TrapiResponse;
    // sort records by score
    response.message.results = Object.values(combinedResponse.message.results).sort((a, b) => {
      return b.analyses[0].score - a.analyses[0].score ? b.analyses[0].score - a.analyses[0].score : 0;
    });

    // log about trimming results
    if (response.message.results.length > this.CREATIVE_LIMIT) {
      const message = [
        `Number of results exceeds`,
        `creative result maximum of ${this.CREATIVE_LIMIT} (reaching ${Object.keys(response.message.results).length
        } merged). `,
        `Response will be truncated to top-scoring ${this.CREATIVE_LIMIT} results.`,
      ].join('');
      debug(message);
      combinedResponse.logs.push(new LogEntry(`INFO`, null, message).getLog());
    }

    // trim extra results and prune kg
    response.message.results = response.message.results.slice(0, this.CREATIVE_LIMIT);
    response.description = `Query processed successfully, retrieved ${response.message.results.length} results.`;
    this.pruneKnowledgeGraph(response);

    // add pfocr figures
    if (!this.pathfinder) {
      this.logs = [...this.logs, ...(await enrichTrapiResultsWithPfocrFigures(response))];
    }

    // get the final summary log
    if (successfulQueries) {
      this.parent
        .getSummaryLog(response, response.logs as StampedLog[], resultQueries)
        .forEach((log) => response.logs.push(log));
    }
    if (!this.pathfinder) {
      response.logs = (response.logs as StampedLog[]).map((log) => log.toJSON());
    }

    return response;
  }
}<|MERGE_RESOLUTION|>--- conflicted
+++ resolved
@@ -630,35 +630,6 @@
     } = {};
     const auxGraphSuffixes: { [inferredEdgeID: string]: number } = {};
 
-<<<<<<< HEAD
-    await async.eachOfSeries(subQueries, async ({ template, queryGraph, qualifiers }, i) => {
-      const span = Telemetry.startSpan({ description: 'creativeTemplate' });
-      span.setData('template', (i as number) + 1);
-      i = i as number;
-      if (stop) {
-        span.finish();
-        return;
-      }
-      if (global.queryInformation?.queryGraph) {
-        global.queryInformation.isCreativeMode = true;
-        global.queryInformation.creativeTemplate = template;
-      }
-      if (global.queryInformation != null) global.queryInformation.totalRecords = 0; // Reset between templates
-      
-      const handler = new TRAPIQueryHandler({ ...this.options, skipPfocr: true }, this.path, this.predicatePath, this.includeReasoner);
-      try {
-        // make query and combine results/kg/logs/etc
-        handler.setQueryGraph(queryGraph);
-        await handler.query();
-        const { querySuccess, queryHadResults, mergedResults, creativeLimitHit } = this.combineResponse(
-          i,
-          handler,
-          qEdgeID,
-          qEdge,
-          combinedResponse,
-          auxGraphSuffixes,
-          qualifiers,
-=======
     const completedHandlers = await Promise.all(
       subQueries.map(async ({ template, queryGraph, qualifiers }, i) => {
         const span = Telemetry.startSpan({ description: 'creativeTemplate' });
@@ -668,7 +639,6 @@
           this.path,
           this.predicatePath,
           this.includeReasoner,
->>>>>>> e70395ce
         );
         if (global.queryInformation != null) {
           global.queryInformation.totalRecords = {};
