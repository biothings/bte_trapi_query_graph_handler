import Debug from 'debug';
import { LogEntry, StampedLog, Telemetry, timeoutPromise } from '@biothings-explorer/utils';
import * as utils from '../utils';
import async from 'async';
import { biolink } from '@biothings-explorer/utils';
import { getTemplates, MatchedTemplate, TemplateLookup } from './template_lookup';
import { scaled_sigmoid, inverse_scaled_sigmoid } from '../results_assembly/score';
import TRAPIQueryHandler from '../index';
import {
  QueryHandlerOptions,
  TrapiAuxGraphCollection,
  TrapiEdgeBinding,
  TrapiKnowledgeGraph,
  TrapiNodeBinding,
  TrapiQEdge,
  TrapiQNode,
  TrapiQualifier,
  TrapiQueryGraph,
  TrapiResponse,
  TrapiResult,
  TrapiAnalysis
} from '@biothings-explorer/types';
import { CompactQualifiers } from '../index';
const debug = Debug('bte:biothings-explorer-trapi:inferred-mode');

export interface CombinedResponse {
  description?: string;
  workflow?: { id: string }[];
  message: {
    query_graph: TrapiQueryGraph;
    knowledge_graph: TrapiKnowledgeGraph;
    auxiliary_graphs?: TrapiAuxGraphCollection;
    results: {
      [resultID: string]: TrapiResult;
    };
  };
  logs: StampedLog[];
  original_analyses?: {
    [graphId: string]: TrapiAnalysis;
  }
}

export interface CombinedResponseReport {
  querySuccess: number;
  queryHadResults: boolean;
  mergedResults: { [resultID: string]: number };
}

// MatchedTemplate, but with IDs, etc. filled in
export type FilledTemplate = MatchedTemplate;

export default class InferredQueryHandler {
  parent: TRAPIQueryHandler;
  queryGraph: TrapiQueryGraph;
  logs: StampedLog[];
  options: QueryHandlerOptions;
  path: string;
  predicatePath: string;
  includeReasoner: boolean;
  pathfinder: boolean;
  CREATIVE_LIMIT: number;
  CREATIVE_TIMEOUT: number;
  constructor(
    parent: TRAPIQueryHandler,
    queryGraph: TrapiQueryGraph,
    logs: StampedLog[],
    options: QueryHandlerOptions,
    path: string,
    predicatePath: string,
    includeReasoner: boolean,
    pathfinder = false
  ) {
    this.parent = parent;
    this.queryGraph = queryGraph;
    this.logs = logs;
    this.options = options;
    this.path = path;
    this.predicatePath = predicatePath;
    this.includeReasoner = includeReasoner;
    this.pathfinder = pathfinder;
    this.CREATIVE_LIMIT = process.env.CREATIVE_LIMIT ? parseInt(process.env.CREATIVE_LIMIT) : 500;
    this.CREATIVE_TIMEOUT = process.env.CREATIVE_TIMEOUT_S ? parseInt(process.env.CREATIVE_TIMEOUT) * 1000 : 4.75 * 60 * 1000;
  }

  get queryIsValid(): boolean {
    const nodeMissingCategory = Object.values(this.queryGraph.nodes).some((node) => {
      return !node.categories || node.categories.length === 0;
    });
    if (nodeMissingCategory) {
      const message = 'All nodes in Inferred Mode edge must have categories. Your query terminates.';
      this.logs.push(new LogEntry('WARNING', null, message).getLog());
      debug(message);
      return false;
    }

    const nodeMissingID = !Object.values(this.queryGraph.nodes).some((node) => {
      return node.ids && node.ids.length > 0;
    });
    if (nodeMissingID) {
      const message = 'At least one node in Inferred Mode edge must have at least 1 ID. Your query terminates.';
      this.logs.push(new LogEntry('WARNING', null, message).getLog());
      debug(message);
      return false;
    }

    const edgeMissingPredicate =
      !Object.values(this.queryGraph.edges)[0].predicates ||
      Object.values(this.queryGraph.edges)[0].predicates.length < 1;
    if (edgeMissingPredicate) {
      const message = 'Inferred Mode edge must specify a predicate. Your query terminates.';
      this.logs.push(new LogEntry('WARNING', null, message).getLog());
      debug(message);
      return false;
    }

    const tooManyIDs = Object.values(this.queryGraph.nodes).some((node) => {
      return typeof node.ids !== 'undefined' && node.ids.length > 1;
    });
    if (tooManyIDs && !this.pathfinder) {
      const message = 'Inferred Mode queries with multiple IDs are not supported. Your query terminates.';
      this.logs.push(new LogEntry('WARNING', null, message).getLog());
      debug(message);
      return false;
    }

    const multiplePredicates =
      Object.values(this.queryGraph.edges).reduce((sum, edge) => {
        return edge.predicates ? sum + edge.predicates.length : sum;
      }, 0) > 1;
    if (multiplePredicates) {
      const message = 'Inferred Mode queries with multiple predicates are not supported. Your query terminates.';
      this.logs.push(new LogEntry('WARNING', null, message).getLog());
      debug(message);
      return false;
    }

    if (this.options.smartAPIID || this.options.teamName) {
      const message = 'Inferred Mode on smartapi/team-specific endpoints not supported. Your query terminates.';
      this.logs.push(new LogEntry('WARNING', null, message).getLog());
      debug(message);
      return false;
    }

    return true;
  }

  getQueryParts(): {
    qEdgeID: string;
    qEdge: TrapiQEdge;
    qSubject: TrapiQNode;
    qObject: TrapiQNode;
  } {
    const qEdgeID = Object.keys(this.queryGraph.edges)[0];
    const qEdge = this.queryGraph.edges[qEdgeID];
    const qSubject = this.queryGraph.nodes[qEdge.subject];
    const qObject = this.queryGraph.nodes[qEdge.object];
    return {
      qEdgeID: qEdgeID,
      qEdge: qEdge,
      qSubject: qSubject,
      qObject: qObject,
    };
  }

  async findTemplates(qEdge: TrapiQEdge, qSubject: TrapiQNode, qObject: TrapiQNode): Promise<MatchedTemplate[]> {
    debug('Looking up query Templates');
    const expandedSubject = qSubject.categories.reduce((arr: string[], subjectCategory: string) => {
      return utils.getUnique([...arr, ...biolink.getDescendantClasses(utils.removeBioLinkPrefix(subjectCategory))]);
    }, [] as string[]);
    const expandedPredicates = qEdge.predicates.reduce((arr: string[], predicate: string) => {
      return utils.getUnique([...arr, ...biolink.getDescendantPredicates(utils.removeBioLinkPrefix(predicate))]);
    }, [] as string[]);
    const expandedObject = qObject.categories.reduce((arr: string[], objectCategory: string) => {
      return utils.getUnique([...arr, ...biolink.getDescendantClasses(utils.removeBioLinkPrefix(objectCategory))]);
    }, [] as string[]);
    const qualifierConstraints = (qEdge.qualifier_constraints || []).map((qualifierSetObj) => {
      return Object.fromEntries(
        qualifierSetObj.qualifier_set.map(({ qualifier_type_id, qualifier_value }) => [
          qualifier_type_id,
          qualifier_value,
        ]),
      ) as CompactQualifiers;
    });
    if (qualifierConstraints.length === 0) qualifierConstraints.push({});
    const lookupObjects = expandedSubject.reduce((arr: TemplateLookup[], subjectCategory) => {
      const objectCombos = expandedObject.reduce((arr2: TemplateLookup[], objectCategory) => {
        const qualifierCombos = qualifierConstraints.reduce(
          (arr3: TemplateLookup[], qualifierSet: CompactQualifiers) => [
            ...arr3,
            ...expandedPredicates.map((predicate) => {
              return {
                subject: utils.removeBioLinkPrefix(subjectCategory),
                object: utils.removeBioLinkPrefix(objectCategory),
                predicate: utils.removeBioLinkPrefix(predicate),
                qualifiers: qualifierSet,
              };
            }),
          ],
          [],
        );
        return [...arr2, ...qualifierCombos];
      }, []);
      return [...arr, ...objectCombos];
    }, []);
    const templates = await getTemplates(lookupObjects, this.pathfinder);

    const logMessage = `Got ${templates.length} inferred query templates.`;
    debug(logMessage);
    this.logs.push(new LogEntry('INFO', null, logMessage).getLog());

    if (!templates.length) {
      const logMessage = `No Templates matched your inferred-mode query. Your query terminates.`;
      debug(logMessage);
      this.logs.push(new LogEntry('WARNING', null, logMessage).getLog());
    }

    return templates;
  }

  async createQueries(qEdge: TrapiQEdge, qSubject: TrapiQNode, qObject: TrapiQNode): Promise<FilledTemplate[]> {
    const templates = await this.findTemplates(qEdge, qSubject, qObject);
    // combine creative query with templates
    const subQueries = templates.map(({ template, queryGraph, qualifiers }) => {
      queryGraph.nodes.creativeQuerySubject.categories = [
        ...new Set([...queryGraph.nodes.creativeQuerySubject.categories, ...qSubject.categories]),
      ];
      const creativeQuerySubjectIDs = qSubject.ids ? qSubject.ids : [];
      queryGraph.nodes.creativeQuerySubject.ids = queryGraph.nodes.creativeQuerySubject.ids
        ? [...new Set([...queryGraph.nodes.creativeQuerySubject.ids, ...creativeQuerySubjectIDs])]
        : creativeQuerySubjectIDs;

      queryGraph.nodes.creativeQueryObject.categories = [
        ...new Set([...queryGraph.nodes.creativeQueryObject.categories, ...qObject.categories]),
      ];
      const qEdgeObjectIDs = qObject.ids ? qObject.ids : [];
      queryGraph.nodes.creativeQueryObject.ids = queryGraph.nodes.creativeQueryObject.ids
        ? [...new Set([...queryGraph.nodes.creativeQueryObject.ids, ...qEdgeObjectIDs])]
        : qEdgeObjectIDs;

      if (!queryGraph.nodes.creativeQuerySubject.categories.length) {
        delete queryGraph.nodes.creativeQuerySubject.categories;
      }
      if (!queryGraph.nodes.creativeQueryObject.categories.length) {
        delete queryGraph.nodes.creativeQueryObject.categories;
      }
      if (!queryGraph.nodes.creativeQuerySubject.ids.length) {
        delete queryGraph.nodes.creativeQuerySubject.ids;
      }
      if (!queryGraph.nodes.creativeQueryObject.ids.length) {
        delete queryGraph.nodes.creativeQueryObject.ids;
      }

      return { template, queryGraph, qualifiers };
    });

    return subQueries;
  }

  combineResponse(
    queryNum: number,
    handler: TRAPIQueryHandler,
    qEdgeID: string,
    qEdge: TrapiQEdge,
    combinedResponse: CombinedResponse,
    auxGraphSuffixes: {[inferredEdgeID: string]: number},
    qualifiers?: CompactQualifiers,
  ): CombinedResponseReport {
    const span = Telemetry.startSpan({ description: 'creativeCombineResponse' });
    const newResponse = handler.getResponse();
    const report: CombinedResponseReport = {
      querySuccess: 0,
      queryHadResults: false,
      mergedResults: {},
    };
    let mergedThisTemplate = 0;
    const resultIDsFromPrevious = new Set(Object.keys(combinedResponse.message.results));
    // add non-duplicate nodes
    Object.entries(newResponse.message.knowledge_graph.nodes).forEach(([curie, node]) => {
      if (!(curie in combinedResponse.message.knowledge_graph.nodes)) {
        combinedResponse.message.knowledge_graph.nodes[curie] = node;
      }
    });
    // add non-duplicate edges
    Object.entries(newResponse.message.knowledge_graph.edges).forEach(([recordHash, edge]) => {
      if (!(recordHash in combinedResponse.message.knowledge_graph.edges)) {
        combinedResponse.message.knowledge_graph.edges[recordHash] = edge;
      }
    });
    Object.entries(newResponse.message.auxiliary_graphs ?? {}).forEach(([auxGraphID, auxGraph]) => {
      if (!(auxGraphID in combinedResponse.message.auxiliary_graphs)) {
        combinedResponse.message.auxiliary_graphs[auxGraphID] = auxGraph;
      }
    });

    // modified count used for pathfinder
    const pfIntermediateSet = new Set();

    // add results
    newResponse.message.results.forEach((result) => {
      // get query_ids populated by TRAPIQueryHandler.appendOriginalCuriesToResults
      const subjectBinding: TrapiNodeBinding = { id: result.node_bindings.creativeQuerySubject[0].id, attributes: [] };
      const objectBinding: TrapiNodeBinding = { id: result.node_bindings.creativeQueryObject[0].id, attributes: [] };
      if (result.node_bindings.creativeQuerySubject[0].query_id !== undefined) {
        subjectBinding.query_id = result.node_bindings.creativeQuerySubject[0].query_id;
      }
      if (result.node_bindings.creativeQueryObject[0].query_id !== undefined) {
        objectBinding.query_id = result.node_bindings.creativeQueryObject[0].query_id;
      }

      const translatedResult: TrapiResult = {
        node_bindings: {
          [qEdge.subject]: [subjectBinding],
          [qEdge.object]: [objectBinding],
        },
        pfocr: result.pfocr?.length ? result.pfocr : undefined,
        analyses: [
          {
            resource_id: result.analyses[0].resource_id,
            edge_bindings: {},
            score: result.analyses[0].score,
          },
        ],
      };

      if (this.pathfinder) {
        for (let [nodeID, bindings] of Object.entries(result.node_bindings)) {
          if (nodeID === "creativeQuerySubject" || nodeID === "creativeQueryObject") {
            continue;
          }
          for (const binding of bindings) {
            pfIntermediateSet.add(binding.id);
          }
        }
      }

      const resultCreativeSubjectID = translatedResult.node_bindings[qEdge.subject]
        .map((binding) => binding.id)
        .join(',');
      const resultCreativeObjectID = translatedResult.node_bindings[qEdge.object]
        .map((binding) => binding.id)
        .join(',');
      const resultID = `${resultCreativeSubjectID}-${resultCreativeObjectID}`;

      // Direct edge answers stand on their own (assuming some match criteria), not as an inferred edge.
      // A given one-hop result may bind both matching and non-matching edges
      const oneHop = Object.keys(result.node_bindings).length === 2;
      const resultEdgeID = Object.keys(result.analyses[0].edge_bindings)[0]; // Only useful if direct edge
      const nonMatchingEdges = [];
      let useInferredEdge =
        !oneHop ||
        result.analyses[0].edge_bindings[resultEdgeID]
          .map(({ id }) => {
            // If an edge doesn't match, add it to nonMatchingEdges and return false
            const boundEdge = combinedResponse.message.knowledge_graph.edges[id];
            // Predicate matches or is descendant
            const predicateMatch =
              qEdge.predicates?.some((predicate) => {
                const descendantMatch = biolink
                  .getDescendantPredicates(utils.removeBioLinkPrefix(predicate))
                  .includes(utils.removeBioLinkPrefix(boundEdge.predicate));
                return predicate === boundEdge.predicate || descendantMatch;
              }) ?? false;
            // All query qualifiers (if any) are accounted for (more is fine)
            const qualifierMatch =
              !qEdge.qualifier_constraints ||
              qEdge.qualifier_constraints.length === 0 ||
              qEdge.qualifier_constraints?.some(({ qualifier_set }) => {
                return qualifier_set.every((queryQualifier) => {
                  return (
                    boundEdge.qualifiers?.some((qualifier) => {
                      const typeMatch = queryQualifier.qualifier_type_id === qualifier.qualifier_type_id;
                      let valueMatch: boolean;
                      try {
                        const descendants = queryQualifier.qualifier_value.includes('biolink:')
                          ? biolink.getDescendantPredicates(
                            utils.removeBioLinkPrefix(queryQualifier.qualifier_value as string),
                          )
                          : biolink.getDescendantQualifiers(
                            utils.removeBioLinkPrefix(queryQualifier.qualifier_value as string),
                          );
                        valueMatch =
                          queryQualifier.qualifier_value === qualifier.qualifier_value ||
                          descendants.includes(utils.removeBioLinkPrefix(qualifier.qualifier_value as string));
                      } catch (err) {
                        valueMatch = queryQualifier.qualifier_value === qualifier.qualifier_value;
                      }
                      return typeMatch && valueMatch;
                    }) ?? false
                  );
                });
              });
            if (!(predicateMatch && qualifierMatch)) {
              nonMatchingEdges.push(id);
              return false;
            }
            if (!translatedResult.analyses[0].edge_bindings[qEdgeID]) {
              translatedResult.analyses[0].edge_bindings[qEdgeID] = [];
            }
            translatedResult.analyses[0].edge_bindings[qEdgeID].push({ id, attributes: [] });
            return true;
          })
          .includes(false);

      // If result was one-hop and some edges didn't match, pull them out to put in an inferred edge
      if (oneHop && nonMatchingEdges.length > 0) {
        result.analyses[0].edge_bindings[resultEdgeID] = result.analyses[0].edge_bindings[resultEdgeID].filter(
          ({ id }) => nonMatchingEdges.includes(id),
        );
      }
      if (useInferredEdge) {
        // Create an aux graph using the result and associate it with an inferred Edge
        const inferredEdgeID = `inferred-${resultCreativeSubjectID}-${qEdge.predicates[0].replace(
          'biolink:',
          '',
        )}-${resultCreativeObjectID}`;
        if (!translatedResult.analyses[0].edge_bindings[qEdgeID]) {
          translatedResult.analyses[0].edge_bindings[qEdgeID] = [];
        }
        translatedResult.analyses[0].edge_bindings[qEdgeID].push({ id: inferredEdgeID, attributes: [] });
        if (!combinedResponse.message.knowledge_graph.edges[inferredEdgeID]) {
          combinedResponse.message.knowledge_graph.edges[inferredEdgeID] = {
            subject: resultCreativeSubjectID,
            object: resultCreativeObjectID,
            predicate: qEdge.predicates[0],
            sources: [
              {
                resource_id: this.parent.options.provenanceUsesServiceProvider
                  ? 'infores:service-provider-trapi'
                  : 'infores:biothings-explorer',
                resource_role: 'primary_knowledge_source',
              },
            ],
            attributes: [
              { attribute_type_id: 'biolink:support_graphs', value: [] },
              { attribute_type_id: 'biolink:knowledge_level', value: 'prediction' },
              { attribute_type_id: 'biolink:agent_type', value: 'computational_model' },
            ],
          };
        }
        if (!auxGraphSuffixes[inferredEdgeID]) auxGraphSuffixes[inferredEdgeID] = 0;
        const auxGraphID = `${inferredEdgeID}-support${auxGraphSuffixes[inferredEdgeID]}`;
        auxGraphSuffixes[inferredEdgeID]++;
        // Add qualifiers to edge
        if (
          typeof qualifiers == 'object' &&
          Object.keys(qualifiers).length > 0 &&
          !combinedResponse.message.knowledge_graph.edges[inferredEdgeID].qualifiers
        ) {
          combinedResponse.message.knowledge_graph.edges[inferredEdgeID].qualifiers = Object.entries(qualifiers).map(
            ([qualifierType, qualifierValue]) => ({
              qualifier_type_id: qualifierType,
              qualifier_value: qualifierValue,
            }),
          );
        }

        (combinedResponse.message.knowledge_graph.edges[inferredEdgeID].attributes[0].value as string[]).push(
          auxGraphID,
        );
        combinedResponse.message.auxiliary_graphs[auxGraphID] = {
          edges: Object.values(result.analyses[0].edge_bindings).reduce(
            (arr: string[], bindings: TrapiEdgeBinding[]) => {
              bindings.forEach((binding) => arr.push(binding.id));
              return arr;
            },
            [] as string[],
          ),
          attributes: [],
        };

        if (this.pathfinder) {
            combinedResponse.original_analyses[auxGraphID] = result.analyses[0];
        }
      }

      if (resultID in combinedResponse.message.results) {
        report.mergedResults[resultID] = report.mergedResults[resultID] ? report.mergedResults[resultID] + 1 : 1;
        mergedThisTemplate += 1;
        Object.entries(translatedResult.analyses[0].edge_bindings).forEach(([edgeID, bindings]) => {
          const combinedBindings = combinedResponse.message.results[resultID].analyses[0].edge_bindings[edgeID];
          bindings.forEach((binding) => {
            if (combinedBindings.some((combinedBinding) => combinedBinding.id === binding.id)) return;
            combinedResponse.message.results[resultID].analyses[0].edge_bindings[edgeID].push(binding);
          });
        });

        // Combine, re-sort, and truncate to 20 any pfocr figures
        if (combinedResponse.message.results[resultID].pfocr || translatedResult.pfocr) {
          let reSort = false;
          if (combinedResponse.message.results[resultID].pfocr && translatedResult.pfocr) reSort = true;
          let newFigures = [
            ...(combinedResponse.message.results[resultID].pfocr ?? []),
            ...(translatedResult.pfocr ?? []),
          ];
          if (reSort) {
            newFigures = newFigures.sort((figA, figB) => figB.score - figA.score).slice(0, 20);
          }
          combinedResponse.message.results[resultID].pfocr = newFigures;
        }

        const resScore = translatedResult.analyses[0].score;
        if (typeof combinedResponse.message.results[resultID].analyses[0].score !== 'undefined') {
          combinedResponse.message.results[resultID].analyses[0].score = resScore
            ? scaled_sigmoid(
              inverse_scaled_sigmoid(combinedResponse.message.results[resultID].analyses[0].score) +
              inverse_scaled_sigmoid(resScore),
            )
            : combinedResponse.message.results[resultID].analyses[0].score;
        } else {
          combinedResponse.message.results[resultID].analyses[0].score = resScore;
        }
      } else {
        combinedResponse.message.results[resultID] = translatedResult;
      }
    });
    // Should always be 0?
    // const mergedWithinTemplate = Object.entries(report.mergedResults).reduce((count, [resultID, merged]) => {
    //   return !resultIDsFromPrevious.has(resultID) ? count + merged : count;
    // }, 0);

    // fix/combine logs
    handler.logs.forEach((log) => {
      log.message = `[Template-${queryNum + 1}]: ${log.message}`;

      combinedResponse.logs.push(log);
    });

    const mergeMessage = [
      `Template Summary: Template-${queryNum + 1} `,
      `returned (${newResponse.message.results.length}) results. `,
      queryNum === 0 ? '' : `(${mergedThisTemplate}) of these were merged with results from previous templates. `,
      `Total result count is ${Object.keys(combinedResponse.message.results).length} `,
      `(increased by ${newResponse.message.results.length - mergedThisTemplate})`,
    ].join('');

    debug(mergeMessage);
    combinedResponse.logs.push(new LogEntry('INFO', null, mergeMessage).getLog());

    if (newResponse.message.results.length) {
      report.queryHadResults = true;
    }
    report.querySuccess = 1;

<<<<<<< HEAD
=======
    const resSize = this.pathfinder ? pfIntermediateSet.size : Object.keys(combinedResponse.message.results).length;
    if (resSize >= this.CREATIVE_LIMIT && !report.creativeLimitHit) {
      report.creativeLimitHit = resSize;
    }
>>>>>>> 9bc677dc
    span.finish();
    return report;
  }

  pruneKnowledgeGraph(combinedResponse: TrapiResponse): void {
    debug('pruning creative combinedResponse nodes/edges...');
    const edgeBoundNodes: Set<string> = new Set();
    const resultsBoundEdges: Set<string> = new Set();
    const resultBoundAuxGraphs: Set<string> = new Set();

    // Handle nodes and edges bound to results directly
    combinedResponse.message.results.forEach((result) => {
      Object.entries(result.analyses[0].edge_bindings).forEach(([, bindings]) => {
        bindings.forEach((binding) => resultsBoundEdges.add(binding.id));
      });
    });

    // Handle edges bound via auxiliary graphs
    // This will iterate over new edges as they're added
    resultsBoundEdges.forEach((edgeID) => {
      edgeBoundNodes.add(combinedResponse.message.knowledge_graph.edges[edgeID].subject);
      edgeBoundNodes.add(combinedResponse.message.knowledge_graph.edges[edgeID].object);
      combinedResponse.message.knowledge_graph.edges[edgeID].attributes.find(({ attribute_type_id, value }) => {
        if (attribute_type_id === 'biolink:support_graphs') {
          (value as string[]).forEach((auxGraphID) => {
            resultBoundAuxGraphs.add(auxGraphID);
            combinedResponse.message.auxiliary_graphs[auxGraphID].edges.forEach((auxGraphEdgeID) => {
              edgeBoundNodes.add(combinedResponse.message.knowledge_graph.edges[auxGraphEdgeID].subject);
              edgeBoundNodes.add(combinedResponse.message.knowledge_graph.edges[auxGraphEdgeID].object);
              resultsBoundEdges.add(auxGraphEdgeID);
            });
          });
          return true;
        }
      });
    });

    const nodesToDelete = Object.keys(combinedResponse.message.knowledge_graph.nodes).filter(
      (nodeID) => !edgeBoundNodes.has(nodeID),
    );
    nodesToDelete.forEach((unusedBTENodeID) => delete combinedResponse.message.knowledge_graph.nodes[unusedBTENodeID]);
    const edgesToDelete = Object.keys(combinedResponse.message.knowledge_graph.edges).filter(
      (edgeID) => !resultsBoundEdges.has(edgeID),
    );
    edgesToDelete.forEach((unusedEdgeID) => delete combinedResponse.message.knowledge_graph.edges[unusedEdgeID]);
    const auxGraphsToDelete = Object.keys(combinedResponse.message.auxiliary_graphs).filter(
      (auxGraphID) => !resultBoundAuxGraphs.has(auxGraphID),
    );
    auxGraphsToDelete.forEach((unusedAuxGraphID) => delete combinedResponse.message.auxiliary_graphs[unusedAuxGraphID]);
    debug(
      `pruned ${nodesToDelete.length} nodes, ${edgesToDelete.length} edges, ${auxGraphsToDelete.length} auxGraphs from combinedResponse.`,
    );
  }

  async query(subQueries?: FilledTemplate[]): Promise<TrapiResponse> {
    // TODO (eventually) check for flipped predicate cases
    // e.g. Drug -treats-> Disease OR Disease -treated_by-> Drug
    const logMessage = 'Query proceeding in Inferred Mode.';
    debug(logMessage);
    this.logs.push(new LogEntry('INFO', null, logMessage).getLog());

    if (!this.queryIsValid) {
      return;
    }

    const { qEdgeID, qEdge, qSubject, qObject } = this.getQueryParts();
    if (!subQueries) {
      subQueries = await this.createQueries(qEdge, qSubject, qObject);
    }
    const combinedResponse = {
      status: 'Success',
      description: '',
      schema_version: global.SCHEMA_VERSION,
      biolink_version: global.BIOLINK_VERSION,
      workflow: [{ id: 'lookup_and_score' }],
      message: {
        query_graph: this.queryGraph,
        knowledge_graph: {
          nodes: {},
          edges: {},
        },
        auxiliary_graphs: {},
        results: {},
      },
      logs: this.logs,
      ...(this.pathfinder && { original_analyses: {} })
    } as CombinedResponse;
    // add/combine nodes
    const resultQueries = [];
    let successfulQueries = 0;
    let stop = false;
    const mergedResultsCount: {
      [resultID: string]: number;
    } = {};
    const auxGraphSuffixes: {[inferredEdgeID: string]: number} = {};

<<<<<<< HEAD
    // perf debugging
    const startUsage = process.cpuUsage();
    const startTime = new Date().getTime();
    const ncpu = require('os').cpus().length;

    const completedHandlers = await Promise.all(
      subQueries.map(async ({ template, queryGraph }, i) => {
        const span = Telemetry.startSpan({ description: 'creativeTemplate' });
        span.setData('template', i + 1);
        const handler = new TRAPIQueryHandler(this.options, this.path, this.predicatePath, this.includeReasoner);
        handler.setQueryGraph(queryGraph);
        try {
          await timeoutPromise(handler.query(AbortSignal.timeout(this.CREATIVE_TIMEOUT)), this.CREATIVE_TIMEOUT);
        } catch (error) {
          handler.logs.forEach((log) => {
            combinedResponse.logs.push(log);
          });
          const message = `ERROR:  Template-${i + 1} failed due to error ${error}`;
=======
    await async.eachOfSeries(subQueries, async ({ template, queryGraph, qualifiers }, i) => {
      const span = Telemetry.startSpan({ description: 'creativeTemplate' });
      span.setData('template', (i as number) + 1);
      i = i as number;
      if (stop) {
        span.finish();
        return;
      }
      if (global.queryInformation?.queryGraph) {
        global.queryInformation.isCreativeMode = true;
        global.queryInformation.creativeTemplate = template;
      }
      if (global.queryInformation != null) global.queryInformation.totalRecords = 0; // Reset between templates
      
      const handler = new TRAPIQueryHandler(this.options, this.path, this.predicatePath, this.includeReasoner);
      try {
        // make query and combine results/kg/logs/etc
        handler.setQueryGraph(queryGraph);
        await handler.query();
        const { querySuccess, queryHadResults, mergedResults, creativeLimitHit } = this.combineResponse(
          i,
          handler,
          qEdgeID,
          qEdge,
          combinedResponse,
          auxGraphSuffixes,
          qualifiers,
        );
        // update values used in logging
        successfulQueries += querySuccess;
        if (queryHadResults) resultQueries.push(i);
        Object.entries(mergedResults).forEach(([result, countMerged]) => {
          mergedResultsCount[result] =
            result in mergedResultsCount ? mergedResultsCount[result] + countMerged : countMerged;
        });
        // log to user if we should stop
        if (creativeLimitHit) {
          stop = true;
          const message = [
            `Addition of ${creativeLimitHit} results from Template ${i + 1}`,
            Object.keys(combinedResponse.message.results).length === this.CREATIVE_LIMIT ? ' meets ' : ' exceeds ',
            `creative result maximum of ${this.CREATIVE_LIMIT} (reaching ${Object.keys(combinedResponse.message.results).length
            } merged). `,
            `Response will be truncated to top-scoring ${this.CREATIVE_LIMIT} results. Skipping remaining ${subQueries.length - (i + 1)
            } `,
            subQueries.length - (i + 1) === 1 ? `template.` : `templates.`,
          ].join('');
>>>>>>> 9bc677dc
          debug(message);
          combinedResponse.logs.push(new LogEntry(`ERROR`, null, message).getLog());
          span.finish();
          return undefined;
        }
        span.finish();
        return { i, handler };
      })
    );

    // perf debugging
    const endTime = new Date().getTime();
    const timeDelta = (endTime - startTime) * 10 * ncpu;
    const { user, system } = process.cpuUsage(startUsage);
    debug(`Average CPU Usage: ${(system + user) / timeDelta}%`);

    for (const handlerInfo of completedHandlers) {
      if (handlerInfo === undefined) continue;
      const { i, handler } = handlerInfo;
      const { querySuccess, queryHadResults, mergedResults } = this.combineResponse(
        i,
        handler,
        qEdgeID,
        qEdge,
        combinedResponse,
      );
      successfulQueries += querySuccess;
      if (queryHadResults) resultQueries.push(i);
      Object.entries(mergedResults).forEach(([result, countMerged]) => {
        mergedResultsCount[result] =
          result in mergedResultsCount ? mergedResultsCount[result] + countMerged : countMerged;
      });
    }

    // log about merged Results
    if (Object.keys(mergedResultsCount).length) {
      // Add 1 for first instance of result (not counted during merging)
      const total =
        Object.values(mergedResultsCount).reduce((sum, count) => sum + count, 0) +
        Object.keys(mergedResultsCount).length;
      const message = `Result Merging Summary: (${total}) inferred-template results were merged into (${Object.keys(mergedResultsCount).length
        }) final results, reducing result count by (${total - Object.keys(mergedResultsCount).length})`;
      debug(message);
      combinedResponse.logs.push(new LogEntry('INFO', null, message).getLog());
    }
    if (Object.keys(combinedResponse.message.results).length) {
      combinedResponse.logs.push(
        new LogEntry(
          'INFO',
          null,
          [
            `Final result count`,
            Object.keys(combinedResponse.message.results).length > this.CREATIVE_LIMIT ? ' (before truncation):' : ':',
            ` ${Object.keys(combinedResponse.message.results).length}`,
          ].join(''),
        ).getLog(),
      );
    }
    const response = combinedResponse as unknown as TrapiResponse;
    // sort records by score
    response.message.results = Object.values(combinedResponse.message.results).sort((a, b) => {
      return b.analyses[0].score - a.analyses[0].score ? b.analyses[0].score - a.analyses[0].score : 0;
    });

    // log about trimming results
    if (response.message.results.length > this.CREATIVE_LIMIT) {
      const message = [
        `Number of results exceeds`,
        `creative result maximum of ${this.CREATIVE_LIMIT} (reaching ${
          Object.keys(response.message.results).length
        } merged). `,
        `Response will be truncated to top-scoring ${this.CREATIVE_LIMIT} results.`
      ].join('');
      debug(message);
      combinedResponse.logs.push(new LogEntry(`INFO`, null, message).getLog());
    }

    // trim extra results and prune kg
    response.message.results = response.message.results.slice(0, this.CREATIVE_LIMIT);
    response.description = `Query processed successfully, retrieved ${response.message.results.length} results.`;
    this.pruneKnowledgeGraph(response);
    // get the final summary log
    if (successfulQueries) {
      this.parent
        .getSummaryLog(response, response.logs as StampedLog[], resultQueries)
        .forEach((log) => response.logs.push(log));
    }
    if (!this.pathfinder) {
        response.logs = (response.logs as StampedLog[]).map((log) => log.toJSON());
    }

    return response;
  }
}<|MERGE_RESOLUTION|>--- conflicted
+++ resolved
@@ -541,13 +541,6 @@
     }
     report.querySuccess = 1;
 
-<<<<<<< HEAD
-=======
-    const resSize = this.pathfinder ? pfIntermediateSet.size : Object.keys(combinedResponse.message.results).length;
-    if (resSize >= this.CREATIVE_LIMIT && !report.creativeLimitHit) {
-      report.creativeLimitHit = resSize;
-    }
->>>>>>> 9bc677dc
     span.finish();
     return report;
   }
@@ -644,7 +637,6 @@
     } = {};
     const auxGraphSuffixes: {[inferredEdgeID: string]: number} = {};
 
-<<<<<<< HEAD
     // perf debugging
     const startUsage = process.cpuUsage();
     const startTime = new Date().getTime();
@@ -663,55 +655,6 @@
             combinedResponse.logs.push(log);
           });
           const message = `ERROR:  Template-${i + 1} failed due to error ${error}`;
-=======
-    await async.eachOfSeries(subQueries, async ({ template, queryGraph, qualifiers }, i) => {
-      const span = Telemetry.startSpan({ description: 'creativeTemplate' });
-      span.setData('template', (i as number) + 1);
-      i = i as number;
-      if (stop) {
-        span.finish();
-        return;
-      }
-      if (global.queryInformation?.queryGraph) {
-        global.queryInformation.isCreativeMode = true;
-        global.queryInformation.creativeTemplate = template;
-      }
-      if (global.queryInformation != null) global.queryInformation.totalRecords = 0; // Reset between templates
-      
-      const handler = new TRAPIQueryHandler(this.options, this.path, this.predicatePath, this.includeReasoner);
-      try {
-        // make query and combine results/kg/logs/etc
-        handler.setQueryGraph(queryGraph);
-        await handler.query();
-        const { querySuccess, queryHadResults, mergedResults, creativeLimitHit } = this.combineResponse(
-          i,
-          handler,
-          qEdgeID,
-          qEdge,
-          combinedResponse,
-          auxGraphSuffixes,
-          qualifiers,
-        );
-        // update values used in logging
-        successfulQueries += querySuccess;
-        if (queryHadResults) resultQueries.push(i);
-        Object.entries(mergedResults).forEach(([result, countMerged]) => {
-          mergedResultsCount[result] =
-            result in mergedResultsCount ? mergedResultsCount[result] + countMerged : countMerged;
-        });
-        // log to user if we should stop
-        if (creativeLimitHit) {
-          stop = true;
-          const message = [
-            `Addition of ${creativeLimitHit} results from Template ${i + 1}`,
-            Object.keys(combinedResponse.message.results).length === this.CREATIVE_LIMIT ? ' meets ' : ' exceeds ',
-            `creative result maximum of ${this.CREATIVE_LIMIT} (reaching ${Object.keys(combinedResponse.message.results).length
-            } merged). `,
-            `Response will be truncated to top-scoring ${this.CREATIVE_LIMIT} results. Skipping remaining ${subQueries.length - (i + 1)
-            } `,
-            subQueries.length - (i + 1) === 1 ? `template.` : `templates.`,
-          ].join('');
->>>>>>> 9bc677dc
           debug(message);
           combinedResponse.logs.push(new LogEntry(`ERROR`, null, message).getLog());
           span.finish();
