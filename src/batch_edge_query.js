const call_api = require('@biothings-explorer/call-apis');
const QEdge2BTEEdgeHandler = require('./qedge2bteedge');
const NodesUpdateHandler = require('./update_nodes');
const debug = require('debug')('bte:biothings-explorer-trapi:batch_edge_query');
const CacheHandler = require('./cache_handler');
const utils = require('./utils');
const LogEntry = require('./log_entry');

module.exports = class BatchEdgeQueryHandler {
  constructor(kg, resolveOutputIDs = true, options) {
    this.kg = kg;
    this.subscribers = [];
    this.logs = [];
    this.caching = options && options.caching;
    this.resolveOutputIDs = resolveOutputIDs;
  }

  /**
   * @param {Array} qEdges - an array of TRAPI Query Edges;
   */
  setEdges(qEdges) {
    this.qEdges = qEdges;
  }

  /**
   *
   */
  getEdges() {
    return this.qEdges;
  }

  /**
   * @private
   */
  _expandBTEEdges(bteEdges) {
    // debug(`BTE EDGE ${JSON.stringify(this.qEdges)}`);
    return bteEdges;
  }

  /**
   * @private
   */
  async _queryBTEEdges(bteEdges) {
    let executor = new call_api(bteEdges);
    const res = await executor.query(this.resolveOutputIDs);
    this.logs = [...this.logs, ...executor.logs];
    return res;
  }

  /**
   * @private
   */
  async _postQueryFilter(response) {
    let filters_applied = new Set();
    try {
      const filtered = response.filter((item) => {
        if (
          'predicate' in item['$edge_metadata']['trapi_qEdge_obj']['qEdge'] &&
          'expanded_predicates' in item['$edge_metadata']['trapi_qEdge_obj']['qEdge']
        ) {
          let edge_predicate = item['$edge_metadata']['predicate'];
          let predicate_filters = [];
          predicate_filters = item['$edge_metadata']['trapi_qEdge_obj']['qEdge']['expanded_predicates'];
          if (predicate_filters) {
            //add query predicate to the expanded list
            predicate_filters.concat(edge_predicate);
            predicate_filters.forEach((f) => filters_applied.add(f));
            //remove prefix from filter list to match predicate name format
            predicate_filters = predicate_filters.map((item) => utils.removeBioLinkPrefix(item));
            //compare edge predicate to filter list
            if (predicate_filters.includes(edge_predicate)) {
              return item;
            }
          } else {
            // No predicate restriction on this edge, just add to results
            return item;
          }
        } else {
          // No predicate restriction on this edge, just add to results
          return item;
        }
      });
      // filter result
      debug(`Filters applied to search: ${JSON.stringify([...filters_applied])}`);
      this.logs.push(
        new LogEntry(
          'DEBUG',
          null,
          `query_graph_handler: Post-query predicate restrictions: ${JSON.stringify([...filters_applied])}.`,
        ).getLog(),
      );
      // filter result
      debug(`Filtered results from ${response.length} down to ${filtered.length} results`);
      this.logs.push(
        new LogEntry(
          'DEBUG',
          null,
          `query_graph_handler: Successfully applied post-query predicate restriction: ${response.length} down to ${filtered.length} results.`,
        ).getLog(),
      );
      return filtered;
    } catch (error) {
      // in case of rare failure return all
      debug(`Failed to filter ${response.length} results due to ${error}`);
      return response;
    }
  }

  async query(qEdges) {
    debug('Node Update Start');
    const nodeUpdate = new NodesUpdateHandler(qEdges);
    await nodeUpdate.setEquivalentIDs(qEdges);
<<<<<<< HEAD
    debug('Node Update Success');
    const cacheHandler = new CacheHandler(qEdges);
    const { cachedResults, nonCachedEdges } = await cacheHandler.categorizeEdges(qEdges);
    this.logs = [...this.logs, ...cacheHandler.logs];
    let query_res;

    if (nonCachedEdges.length === 0) {
      query_res = [];
    } else {
      debug('Start to convert qEdges into BTEEdges....');
      const edgeConverter = new QEdge2BTEEdgeHandler(nonCachedEdges, this.kg);
      const bteEdges = edgeConverter.convert(nonCachedEdges);
      debug(`qEdges are successfully converted into ${bteEdges.length} BTEEdges....`);
      this.logs = [...this.logs, ...edgeConverter.logs];
      if (bteEdges.length === 0 && cachedResults.length === 0) {
        return [];
      }
      const expanded_bteEdges = this._expandBTEEdges(bteEdges);
      debug('Start to query BTEEdges....');
      query_res = await this._queryBTEEdges(expanded_bteEdges);
      debug('BTEEdges are successfully queried....');
      await cacheHandler.cacheEdges(query_res);
    }
    query_res = [...query_res, ...cachedResults];
    const processed_query_res = await this._postQueryFilter(query_res);
    debug(`Total number of response is ${processed_query_res.length}`);
    debug('Start to update nodes,hi.');
    nodeUpdate.update(processed_query_res);
    debug('update nodes completed');
    return processed_query_res;
  }

  async query_2(qEdges) {
    debug('Node Update Start');
    //it's now a single edge but convert to arr to simplify refactoring
    qEdges = Array.isArray(qEdges) ? qEdges : [qEdges];
    const nodeUpdate = new NodesUpdateHandler(qEdges);
    //difference is there is no previous edge info anymore
    await nodeUpdate.setEquivalentIDs_2(qEdges);
    debug('Node Update Success');
    const cacheHandler = new CacheHandler(qEdges);
=======
    const cacheHandler = new CacheHandler(qEdges, this.caching);
>>>>>>> c0a1286a
    const { cachedResults, nonCachedEdges } = await cacheHandler.categorizeEdges(qEdges);
    this.logs = [...this.logs, ...cacheHandler.logs];
    let query_res;

    if (nonCachedEdges.length === 0) {
      query_res = [];
    } else {
      debug('Start to convert qEdges into BTEEdges....');
      const edgeConverter = new QEdge2BTEEdgeHandler(nonCachedEdges, this.kg);
      const bteEdges = edgeConverter.convert(nonCachedEdges);
      debug(`qEdges are successfully converted into ${bteEdges.length} BTEEdges....`);
      this.logs = [...this.logs, ...edgeConverter.logs];
      if (bteEdges.length === 0 && cachedResults.length === 0) {
        return [];
      }
      const expanded_bteEdges = this._expandBTEEdges(bteEdges);
      debug('Start to query BTEEdges....');
      query_res = await this._queryBTEEdges(expanded_bteEdges);
      debug('BTEEdges are successfully queried....');
      await cacheHandler.cacheEdges(query_res);
    }
    query_res = [...query_res, ...cachedResults];
    const processed_query_res = await this._postQueryFilter(query_res);
    debug(`Total number of response is ${processed_query_res.length}`);
    debug('Start to update nodes,hi.');
    nodeUpdate.update(processed_query_res);
    debug('update nodes completed');
    return processed_query_res;
  }

  /**
   * Register subscribers
   * @param {object} subscriber
   */
  subscribe(subscriber) {
    this.subscribers.push(subscriber);
  }

  /**
   * Unsubscribe a listener
   * @param {object} subscriber
   */
  unsubscribe(subscriber) {
    this.subscribers = this.subscribers.filter((fn) => {
      if (fn != subscriber) return fn;
    });
  }

  /**
   * Nofity all listeners
   */
  notify(res) {
    this.subscribers.map((subscriber) => {
      subscriber.update(res);
    });
  }
};<|MERGE_RESOLUTION|>--- conflicted
+++ resolved
@@ -110,9 +110,8 @@
     debug('Node Update Start');
     const nodeUpdate = new NodesUpdateHandler(qEdges);
     await nodeUpdate.setEquivalentIDs(qEdges);
-<<<<<<< HEAD
     debug('Node Update Success');
-    const cacheHandler = new CacheHandler(qEdges);
+    const cacheHandler = new CacheHandler(qEdges, this.caching);
     const { cachedResults, nonCachedEdges } = await cacheHandler.categorizeEdges(qEdges);
     this.logs = [...this.logs, ...cacheHandler.logs];
     let query_res;
@@ -152,9 +151,6 @@
     await nodeUpdate.setEquivalentIDs_2(qEdges);
     debug('Node Update Success');
     const cacheHandler = new CacheHandler(qEdges);
-=======
-    const cacheHandler = new CacheHandler(qEdges, this.caching);
->>>>>>> c0a1286a
     const { cachedResults, nonCachedEdges } = await cacheHandler.categorizeEdges(qEdges);
     this.logs = [...this.logs, ...cacheHandler.logs];
     let query_res;
