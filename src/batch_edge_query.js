--- conflicted
+++ resolved
@@ -51,17 +51,11 @@
    */
   async _postQueryFilter(response) {
     try {
-<<<<<<< HEAD
       const filtered = response.filter(item => {
         let edge_predicate = item['$edge_metadata']['predicate']
         let predicate_filters = item['$edge_metadata']['trapi_qEdge_obj']['qEdge']['expanded_predicates']
         //add query predicate to the expanded list
         predicate_filters.concat(item['$edge_metadata']['trapi_qEdge_obj']['qEdge']['predicate'])
-=======
-      const filtered = response.filter((item) => {
-        let edge_predicate = item['$edge_metadata']['predicate'];
-        let predicate_filters = item['$edge_metadata']['trapi_qEdge_obj']['qEdge']['predicate'];
->>>>>>> 1f7ec7fb
         //remove prefix from filter list to match predicate name format
         predicate_filters = predicate_filters.map((item) => utils.removeBioLinkPrefix(item));
         //compare edge predicate to filter list
@@ -73,7 +67,6 @@
         }
       });
       debug(`Filtered results from ${response.length} down to ${filtered.length} results`);
-<<<<<<< HEAD
       this.logs.push(
         new LogEntry('DEBUG', null, `query_graph_handler: Total number of results returned for this query is ${response.length}.`).getLog()
       );
@@ -81,9 +74,6 @@
         new LogEntry('DEBUG', null, `query_graph_handler: Successfully applied post-query predicate restriction with ${filtered.length} results.`).getLog()
       );
       return filtered
-=======
-      return filtered;
->>>>>>> 1f7ec7fb
     } catch (error) {
       debug(`Failed to filter ${response.length} results due to ${error}`);
       return response;
