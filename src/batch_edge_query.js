--- conflicted
+++ resolved
@@ -39,15 +39,9 @@
   /**
    * @private
    */
-<<<<<<< HEAD
-  async _queryAPIEdges(APIEdges) {
+  async _queryAPIEdges(APIEdges, unavailableAPIs = {}) {
     let executor = new call_api(APIEdges);
-    const records = await executor.query(this.resolveOutputIDs);
-=======
-  async _queryBTEEdges(bteEdges, unavailableAPIs = {}) {
-    let executor = new call_api(bteEdges);
-    const res = await executor.query(this.resolveOutputIDs, unavailableAPIs);
->>>>>>> 9a9801b0
+    const records = await executor.query(this.resolveOutputIDs, unavailableAPIs);
     this.logs = [...this.logs, ...executor.logs];
     return records;
   }
@@ -105,11 +99,7 @@
     });
   }
 
-<<<<<<< HEAD
-  async query(qXEdges) {
-=======
-  async query(qEdges, unavailableAPIs = {}) {
->>>>>>> 9a9801b0
+  async query(qXEdges, unavailableAPIs = {}) {
     debug('Node Update Start');
     //it's now a single edge but convert to arr to simplify refactoring
     qXEdges = Array.isArray(qXEdges) ? qXEdges : [qXEdges];
@@ -137,23 +127,13 @@
       if (APIEdges.length === 0 && cachedRecords.length === 0) {
         return [];
       }
-<<<<<<< HEAD
       const expanded_APIEdges = this._expandAPIEdges(APIEdges);
       debug('Start to query APIEdges....');
-      queryRecords = await this._queryAPIEdges(expanded_APIEdges);
+      queryRecords = await this._queryAPIEdges(expanded_APIEdges, unavailableAPIs);
       debug('APIEdges are successfully queried....');
       debug(`Filtering out any "undefined" items in (${queryRecords.length}) records`);
       queryRecords = queryRecords.filter((record) => record !== undefined);
       debug(`Total number of records is (${queryRecords.length})`);
-=======
-      const expanded_bteEdges = this._expandBTEEdges(bteEdges);
-      debug('Start to query BTEEdges....');
-      query_res = await this._queryBTEEdges(expanded_bteEdges, unavailableAPIs);
-      debug('BTEEdges are successfully queried....');
-      debug(`Filtering out any "undefined" items in (${query_res.length}) results`);
-      query_res = query_res.filter((res) => res !== undefined);
-      debug(`Total number of results is (${query_res.length})`);
->>>>>>> 9a9801b0
       if (!isMainThread) {
         cacheHandler.cacheEdges(queryRecords);
       } else { // await caching if async so end of job doesn't cut it off
