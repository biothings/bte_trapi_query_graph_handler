const GraphHelper = require('../helper');
const debug = require('debug')('biothings-explorer-trapi:KnowledgeGraph');
const helper = new GraphHelper();

module.exports = class KnowledgeGraph {
  constructor() {
    this.nodes = {};
    this.edges = {};
    this.kg = {
      nodes: this.nodes,
      edges: this.edges,
    };
  }

  getNodes() {
    return this.nodes;
  }

  getEdges() {
    return this.edges;
  }

<<<<<<< HEAD
    _createNode(kgNode) {
        const res = {
            category: kgNode._semanticType,
            name: kgNode._label,
            attributes: [
                {
                    name: 'equivalent_identifiers',
                    value: kgNode._curies,
                    type: 'biolink:id',
                },
                {
                    name: 'num_soure_nodes',
                    value: kgNode._sourceNodes.size,
                    type: 'bts:num_target_nodes',
                },
                {
                    name: 'num_target_nodes',
                    value: kgNode._targetNodes.size,
                    type: 'bts:num_target_nodes',
                },
                {
                    name: 'source_qg_nodes',
                    value: Array.from(kgNode._sourceQGNodes),
                    type: 'bts:source_qg_nodes',
                },
                {
                    name: 'target_qg_nodes',
                    value: Array.from(kgNode._targetQGNodes),
                    type: 'bts:target_qg_nodes',
                },
            ],
        };
        for (const key in kgNode._nodeAttributes) {
            res.attributes.push({
                name: key,
                value: kgNode._nodeAttributes[key],
                type: 'bts:' + key,
            });
        }
        return res;
=======
  _createNode(kgNode) {
    const res = {
      category: kgNode._semanticType,
      name: kgNode._label,
      attributes: [
        {
          name: 'equivalent_identifiers',
          value: kgNode._curies,
          type: 'biolink:id',
        },
        {
          name: 'num_soure_nodes',
          value: kgNode._sourceNodes.size,
          type: 'bts:num_target_nodes',
        },
        {
          name: 'num_target_nodes',
          value: kgNode._targetNodes.size,
          type: 'bts:num_target_nodes',
        },
        {
          name: 'source_qg_nodes',
          value: Array.from(kgNode._sourceQGNodes),
          type: 'bts:source_qg_nodes',
        },
        {
          name: 'target_qg_nodes',
          value: Array.from(kgNode._targetQGNodes),
          type: 'bts:target_qg_nodes',
        },
      ],
    };
    for (const key in kgNode._nodeAttributes) {
      res.attributes.push({
        name: key,
        value: kgNode._nodeAttributes[key],
        type: 'bts:' + key,
      });
>>>>>>> 40603234
    }
    return res;
  }

<<<<<<< HEAD
    _createAttributes(kgEdge) {
        const attributes = [
            {
                name: 'provided_by',
                value: Array.from(kgEdge.sources),
                type: 'biolink:provided_by',
            },
            {
                name: 'api',
                value: Array.from(kgEdge.apis),
                type: 'bts:api',
            },
            {
                name: 'publications',
                value: Array.from(kgEdge.publications),
                type: 'biolink:publication',
            },
        ];
        for (const key in kgEdge.attributes) {
            attributes.push({
                name: key,
                value: kgEdge.attributes[key],
                type: 'bts:' + key,
            });
        }
        return attributes;
=======
  _createAttributes(kgEdge) {
    const attributes = [
      {
        name: 'provided_by',
        value: Array.from(kgEdge.sources),
        type: 'biolink:provided_by',
      },
      {
        name: 'api',
        value: Array.from(kgEdge.apis),
        type: 'bts:api',
      },
      {
        name: 'publicatiions',
        value: Array.from(kgEdge.publications),
        type: 'biolink:publication',
      },
    ];
    for (const key in kgEdge.attributes) {
      attributes.push({
        name: key,
        value: kgEdge.attributes[key],
        type: 'bts:' + key,
      });
>>>>>>> 40603234
    }
    return attributes;
  }

  _createEdge(kgEdge) {
    return {
      predicate: kgEdge.predicate,
      subject: kgEdge.subject,
      object: kgEdge.object,
      attributes: this._createAttributes(kgEdge),
    };
  }

<<<<<<< HEAD
    update(bteGraph) {
        Object.keys(bteGraph.nodes).map((node) => {
            this.nodes[bteGraph.nodes[node]._primaryID] = this._createNode(bteGraph.nodes[node]);
        });
        Object.keys(bteGraph.edges).map((edge) => {
            this.edges[edge] = this._createEdge(bteGraph.edges[edge]);
        });
        this.kg = {
            nodes: this.nodes,
            edges: this.edges,
        };
    }
=======
  update(bteGraph) {
    Object.keys(bteGraph.nodes).map((node) => {
      this.nodes[bteGraph.nodes[node]._primaryID] = this._createNode(bteGraph.nodes[node]);
    });
    Object.keys(bteGraph.edges).map((edge) => {
      this.edges[edge] = this._createEdge(bteGraph.edges[edge]);
    });
    this.kg = {
      nodes: this.nodes,
      edges: this.edges,
    };
  }
>>>>>>> 40603234
};<|MERGE_RESOLUTION|>--- conflicted
+++ resolved
@@ -3,24 +3,23 @@
 const helper = new GraphHelper();
 
 module.exports = class KnowledgeGraph {
-  constructor() {
-    this.nodes = {};
-    this.edges = {};
-    this.kg = {
-      nodes: this.nodes,
-      edges: this.edges,
-    };
-  }
+    constructor() {
+        this.nodes = {};
+        this.edges = {};
+        this.kg = {
+            nodes: this.nodes,
+            edges: this.edges,
+        };
+    }
 
-  getNodes() {
-    return this.nodes;
-  }
+    getNodes() {
+        return this.nodes;
+    }
 
-  getEdges() {
-    return this.edges;
-  }
+    getEdges() {
+        return this.edges;
+    }
 
-<<<<<<< HEAD
     _createNode(kgNode) {
         const res = {
             category: kgNode._semanticType,
@@ -61,51 +60,9 @@
             });
         }
         return res;
-=======
-  _createNode(kgNode) {
-    const res = {
-      category: kgNode._semanticType,
-      name: kgNode._label,
-      attributes: [
-        {
-          name: 'equivalent_identifiers',
-          value: kgNode._curies,
-          type: 'biolink:id',
-        },
-        {
-          name: 'num_soure_nodes',
-          value: kgNode._sourceNodes.size,
-          type: 'bts:num_target_nodes',
-        },
-        {
-          name: 'num_target_nodes',
-          value: kgNode._targetNodes.size,
-          type: 'bts:num_target_nodes',
-        },
-        {
-          name: 'source_qg_nodes',
-          value: Array.from(kgNode._sourceQGNodes),
-          type: 'bts:source_qg_nodes',
-        },
-        {
-          name: 'target_qg_nodes',
-          value: Array.from(kgNode._targetQGNodes),
-          type: 'bts:target_qg_nodes',
-        },
-      ],
-    };
-    for (const key in kgNode._nodeAttributes) {
-      res.attributes.push({
-        name: key,
-        value: kgNode._nodeAttributes[key],
-        type: 'bts:' + key,
-      });
->>>>>>> 40603234
     }
-    return res;
-  }
 
-<<<<<<< HEAD
+
     _createAttributes(kgEdge) {
         const attributes = [
             {
@@ -132,46 +89,18 @@
             });
         }
         return attributes;
-=======
-  _createAttributes(kgEdge) {
-    const attributes = [
-      {
-        name: 'provided_by',
-        value: Array.from(kgEdge.sources),
-        type: 'biolink:provided_by',
-      },
-      {
-        name: 'api',
-        value: Array.from(kgEdge.apis),
-        type: 'bts:api',
-      },
-      {
-        name: 'publicatiions',
-        value: Array.from(kgEdge.publications),
-        type: 'biolink:publication',
-      },
-    ];
-    for (const key in kgEdge.attributes) {
-      attributes.push({
-        name: key,
-        value: kgEdge.attributes[key],
-        type: 'bts:' + key,
-      });
->>>>>>> 40603234
     }
-    return attributes;
-  }
 
-  _createEdge(kgEdge) {
-    return {
-      predicate: kgEdge.predicate,
-      subject: kgEdge.subject,
-      object: kgEdge.object,
-      attributes: this._createAttributes(kgEdge),
-    };
-  }
 
-<<<<<<< HEAD
+    _createEdge(kgEdge) {
+        return {
+            predicate: kgEdge.predicate,
+            subject: kgEdge.subject,
+            object: kgEdge.object,
+            attributes: this._createAttributes(kgEdge),
+        };
+    }
+
     update(bteGraph) {
         Object.keys(bteGraph.nodes).map((node) => {
             this.nodes[bteGraph.nodes[node]._primaryID] = this._createNode(bteGraph.nodes[node]);
@@ -184,18 +113,4 @@
             edges: this.edges,
         };
     }
-=======
-  update(bteGraph) {
-    Object.keys(bteGraph.nodes).map((node) => {
-      this.nodes[bteGraph.nodes[node]._primaryID] = this._createNode(bteGraph.nodes[node]);
-    });
-    Object.keys(bteGraph.edges).map((edge) => {
-      this.edges[edge] = this._createEdge(bteGraph.edges[edge]);
-    });
-    this.kg = {
-      nodes: this.nodes,
-      edges: this.edges,
-    };
-  }
->>>>>>> 40603234
 };