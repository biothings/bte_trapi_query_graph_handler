<<<<<<< HEAD
exports.API_LIST = [
  'QuickGO API',
  'Ontology Lookup Service API',
  'CTD API',
  'OpenTarget API',
  'LitVar API',
  'Human Phenotype Ontology API',
  'UBERON Ontology API',
  'MyDisease.info API',
  'MyVariant.info API',
  'MyGene.info API',
  'SEMMED Disease API',
  'MyChem.info API',
  'SEMMED Anatomy API',
  'SEMMED Gene API',
  'SEMMED Phenotype API',
  'MGIgene2phenotype API',
  'SEMMED Biological Process API',
  'SEMMED Chemical API',
  'DISEASES API',
  'EBIgene2phenotype API',
  'Gene Ontology Biological Process API',
  'Clinical Risk KP API',
  'Gene Ontology Molecular Activity API',
  'Gene Ontology Cellular Component API',
  'BioThings DGIdb API',
  'Text Mining CO-OCCURRENCE API',
  'Text Mining Targeted Association API',
  'Multiomics Wellness KP API',
  'BioLink API',
  'LINCS Data Portal API',
  'Automat IntAct',
  'Automat Cord19 Scibite',
  'Automat Gtopdb',
  'Automat KEGG',
  'Automat Cord19 Scigraph',
  'Automat Uberongraph',
  'Automat Human GOA',
  'Automat HGNC',
  'Automat CTD',
  'Automat HMDB',
  'Automat Hetio',
  'Automat Panther',
  'Automat Pharos',
  'Automat Chembio',
  'Automat Foodb',
];

exports.API_MAX_ID_LIST = [
  {
    id: undefined,
    name: 'Some nonexistent API',
    max: 20,
  },
];
=======
//max node IDs an edge with no other IDs can have
exports.ENTITY_MAX = 1000
>>>>>>> 1083fd9e
<|MERGE_RESOLUTION|>--- conflicted
+++ resolved
@@ -1,52 +1,3 @@
-<<<<<<< HEAD
-exports.API_LIST = [
-  'QuickGO API',
-  'Ontology Lookup Service API',
-  'CTD API',
-  'OpenTarget API',
-  'LitVar API',
-  'Human Phenotype Ontology API',
-  'UBERON Ontology API',
-  'MyDisease.info API',
-  'MyVariant.info API',
-  'MyGene.info API',
-  'SEMMED Disease API',
-  'MyChem.info API',
-  'SEMMED Anatomy API',
-  'SEMMED Gene API',
-  'SEMMED Phenotype API',
-  'MGIgene2phenotype API',
-  'SEMMED Biological Process API',
-  'SEMMED Chemical API',
-  'DISEASES API',
-  'EBIgene2phenotype API',
-  'Gene Ontology Biological Process API',
-  'Clinical Risk KP API',
-  'Gene Ontology Molecular Activity API',
-  'Gene Ontology Cellular Component API',
-  'BioThings DGIdb API',
-  'Text Mining CO-OCCURRENCE API',
-  'Text Mining Targeted Association API',
-  'Multiomics Wellness KP API',
-  'BioLink API',
-  'LINCS Data Portal API',
-  'Automat IntAct',
-  'Automat Cord19 Scibite',
-  'Automat Gtopdb',
-  'Automat KEGG',
-  'Automat Cord19 Scigraph',
-  'Automat Uberongraph',
-  'Automat Human GOA',
-  'Automat HGNC',
-  'Automat CTD',
-  'Automat HMDB',
-  'Automat Hetio',
-  'Automat Panther',
-  'Automat Pharos',
-  'Automat Chembio',
-  'Automat Foodb',
-];
-
 exports.API_MAX_ID_LIST = [
   {
     id: undefined,
@@ -54,7 +5,6 @@
     max: 20,
   },
 ];
-=======
+
 //max node IDs an edge with no other IDs can have
-exports.ENTITY_MAX = 1000
->>>>>>> 1083fd9e
+exports.ENTITY_MAX = 1000