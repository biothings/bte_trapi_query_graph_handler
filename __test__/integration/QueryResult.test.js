--- conflicted
+++ resolved
@@ -1680,13 +1680,7 @@
         ]);
         expect(results[0]).toHaveProperty('score');
       });
-<<<<<<< HEAD
-      
       test('should get 2 results with records: >-', async () => {
-=======
-
-      test('should get 2 results with records: >-', () => {
->>>>>>> 056e5db2
         const queryResult = new QueryResult();
         await queryResult.update({
           "e0": {
@@ -1718,13 +1712,7 @@
         ]);
         expect(results[1]).toHaveProperty('score');
       });
-<<<<<<< HEAD
-      
       test('should get 4 results with records: ><', async () => {
-=======
-
-      test('should get 4 results with records: ><', () => {
->>>>>>> 056e5db2
         const queryResult = new QueryResult();
         await queryResult.update({
           "e0": {
@@ -1771,14 +1759,8 @@
           'e0', 'e1'
         ]);
         expect(results[3]).toHaveProperty('score');
-      });
-<<<<<<< HEAD
-      
+      });   
       test('should get 2 results with records: >< (is_set for n0)', async () => {
-=======
-
-      test('should get 2 results with records: >< (is_set for n0)', () => {
->>>>>>> 056e5db2
         const queryResult = new QueryResult();
         await queryResult.update({
           "e0_left_is_set": {
@@ -1809,14 +1791,8 @@
           'e0_left_is_set', 'e1'
         ]);
         expect(results[1]).toHaveProperty('score');
-      });
-<<<<<<< HEAD
-      
+      });    
       test('should get 4 results with records: >< (is_set for n1)', async () => {
-=======
-
-      test('should get 4 results with records: >< (is_set for n1)', () => {
->>>>>>> 056e5db2
         const queryResult = new QueryResult();
         await queryResult.update({
           "e0_right_is_set": {
@@ -1957,13 +1933,7 @@
         ]);
         expect(results[0]).toHaveProperty('score');
       });
-<<<<<<< HEAD
-      
       test('should get 2 results with records: -<', async () => {
-=======
-
-      test('should get 2 results with records: -<', () => {
->>>>>>> 056e5db2
         const queryResult = new QueryResult();
         await queryResult.update({
           "e0": {
@@ -1995,13 +1965,7 @@
         ]);
         expect(results[1]).toHaveProperty('score');
       });
-<<<<<<< HEAD
-      
       test('should get 1 result with records: →← (directionality does not match query graph)', async () => {
-=======
-
-      test('should get 1 result with records: →← (directionality does not match query graph)', () => {
->>>>>>> 056e5db2
         const queryResult = new QueryResult();
         await queryResult.update({
           "e0": {
@@ -2026,13 +1990,7 @@
         expect(results[0]).toHaveProperty('score');
       });
 
-<<<<<<< HEAD
-      
       test('should get 5k results when e0 has 100 records (50 connected, 50 not), and e1 has 10k (5k connected, 5k not)', async () => {
-=======
-
-      test('should get 5k results when e0 has 100 records (50 connected, 50 not), and e1 has 10k (5k connected, 5k not)', () => {
->>>>>>> 056e5db2
         /**
          * This test is intended to assess performance when handling a larger number of records.
          *
@@ -2197,13 +2155,8 @@
         ]);
         expect(results[1]).toHaveProperty('score');
       });
-<<<<<<< HEAD
-      
+
       test('should get 1 result when e0 has 1 record, and e1 has 50k + 1 (1 connected, 50k not)', async () => {
-=======
-
-      test('should get 1 result when e0 has 1 record, and e1 has 50k + 1 (1 connected, 50k not)', () => {
->>>>>>> 056e5db2
         /**
          * n0 -e0-> n1 -e1-> n2
          *
