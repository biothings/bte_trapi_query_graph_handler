const QueryGraphHandler = require('../../src/query_graph');
const QNode2 = require('../../src/query_node');
const QEdge = require('../../src/query_edge');
const InvalidQueryGraphError = require('../../src/exceptions/invalid_query_graph_error');

describe('Testing QueryGraphHandler Module', () => {
  const disease_entity_node = {
    categories: ['biolink:Disease'],
    ids: ['MONDO:0005737'],
  };
  const gene_entity_node = {
    categories: ['biolink:Gene'],
    ids: ['NCBIGene:1017'],
  };
  const gene_class_node = {
    categories: ['biolink:Gene'],
  };
  const chemical_class_node = {
    categories: ['biolink:SmallMolecule'],
  };
  const pathway_class_node = {
    categories: ['biolink:Pathways'],
  };
  const phenotype_class_node = {
    categories: ['biolink:Phenotype'],
  };
  const OneHopQuery = {
    nodes: {
      n0: disease_entity_node,
      n1: gene_class_node,
    },
    edges: {
      e01: {
        subject: 'n0',
        object: 'n1',
      },
    },
  };

  const ThreeHopExplainQuery = {
    nodes: {
      n0: disease_entity_node,
      n1: gene_class_node,
      n2: chemical_class_node,
      n3: gene_entity_node,
    },
    edges: {
      e01: {
        subject: 'n0',
        object: 'n1',
      },
      e02: {
        subject: 'n1',
        object: 'n2',
      },
      e03: {
        subject: 'n2',
        object: 'n3',
      },
    },
  };

  const FourHopQuery = {
    nodes: {
      n0: disease_entity_node,
      n1: gene_class_node,
      n2: chemical_class_node,
      n3: phenotype_class_node,
      n4: pathway_class_node,
    },
    edges: {
      e01: {
        subject: 'n0',
        object: 'n1',
      },
      e02: {
        subject: 'n1',
        object: 'n2',
      },
      e03: {
        subject: 'n2',
        object: 'n3',
      },
      e04: {
        subject: 'n3',
        object: 'n4',
      },
    },
  };

  const QueryWithCycle1 = {
    nodes: {
      n0: disease_entity_node,
      n1: gene_class_node,
      n2: chemical_class_node,
      n3: phenotype_class_node,
      n4: pathway_class_node,
    },
    edges: {
      e01: {
        subject: 'n0',
        object: 'n1',
      },
      e02: {
        subject: 'n1',
        object: 'n2',
      },
      e03: {
        subject: 'n2',
        object: 'n3',
      },
      e04: {
        subject: 'n3',
        object: 'n4',
      },
      e05: {
        subject: 'n4',
        object: 'n1',
      },
    },
  };

  const QueryWithCycle2 = {
    nodes: {
      n0: disease_entity_node,
      n1: gene_class_node,
      n2: chemical_class_node,
      n3: phenotype_class_node,
      n4: pathway_class_node,
    },
    edges: {
      e01: {
        subject: 'n0',
        object: 'n1',
      },
      e02: {
        subject: 'n1',
        object: 'n2',
      },
      e03: {
        subject: 'n2',
        object: 'n3',
      },
      e04: {
        subject: 'n3',
        object: 'n4',
      },
      e05: {
        subject: 'n4',
        object: 'n1',
      },
    },
  };

  const QueryWithDuplicateEdge1 = {
    nodes: {
      n0: disease_entity_node,
      n1: gene_class_node,
    },
    edges: {
      e01: {
        subject: 'n0',
        object: 'n1',
      },
      e02: {
        subject: 'n1',
        object: 'n0',
      },
    },
  };

<<<<<<< HEAD
  describe('test _storeNodes function', () => {
    test('test if storeNodes with one hop query', async () => {
      let handler = new QueryGraphHandler(OneHopQuery);
      let nodes = await handler._storeNodes();
      expect(nodes).toHaveProperty('n0');
      expect(nodes).not.toHaveProperty('n2');
      expect(nodes.n0).toBeInstanceOf(QNode2);
=======
    const QueryWithNullValues = {
        nodes: {
            n0: {
              ...disease_entity_node,
              categories: null
            },
            n1: { 
              ...gene_class_node,
              ids: null
            },
        },
        edges: {
            e01: {
                subject: "n0",
                object: "n1"
            }
        }
    };

    const QueryWithNullPredicate = {
        nodes: {
            n0: disease_entity_node,
            n1: gene_class_node,
        },
        edges: {
            e01: {
                subject: "n0",
                object: "n1",
                predicate: null
            }
        }
    };

    const QueryWithNullIds = {
      nodes: {
            n0: {
              ...disease_entity_node,
              ids: []
            },
            n1: { 
              ...gene_class_node,
              ids: null
            },
        },
        edges: {
            e01: {
                subject: "n0",
                object: "n1"
            }
        }
    };

    describe("test _storeNodes function", () => {

        test("test if storeNodes with one hop query", async () => {
            let handler = new QueryGraphHandler(OneHopQuery);
            let nodes = await handler._storeNodes();
            expect(nodes).toHaveProperty("n0");
            expect(nodes).not.toHaveProperty("n2");
            expect(nodes.n0).toBeInstanceOf(QNode2);
        });

        test("test if storeNodes with multi hop query", async () => {
            let handler = new QueryGraphHandler(FourHopQuery);
            let nodes = await handler._storeNodes();
            expect(nodes).toHaveProperty("n0");
            expect(nodes).toHaveProperty("n3");
            expect(nodes.n0).toBeInstanceOf(QNode2);
            expect(nodes.n3).toBeInstanceOf(QNode2);
        });
>>>>>>> 7a4f2db0
    });

    test('test if storeNodes with multi hop query', async () => {
      let handler = new QueryGraphHandler(FourHopQuery);
      let nodes = await handler._storeNodes();
      expect(nodes).toHaveProperty('n0');
      expect(nodes).toHaveProperty('n3');
      expect(nodes.n0).toBeInstanceOf(QNode2);
      expect(nodes.n3).toBeInstanceOf(QNode2);
    });
  });

  describe('test _storeEdges function', () => {
    test('test storeEdges with one hop query', async () => {
      let handler = new QueryGraphHandler(OneHopQuery);
      let edges = await handler._storeEdges();
      expect(edges).toHaveProperty('e01');
      expect(edges).not.toHaveProperty('e02');
      expect(edges.e01).toBeInstanceOf(QEdge);
      expect(edges.e01.getSubject()).toBeInstanceOf(QNode2);
    });

    test('test storeEdges with multi hop query', async () => {
      let handler = new QueryGraphHandler(FourHopQuery);
      let edges = await handler._storeEdges();
      expect(edges).toHaveProperty('e01');
      expect(edges).toHaveProperty('e02');
      expect(edges.e01).toBeInstanceOf(QEdge);
    });
  });

  describe('test _createQueryPaths function', () => {
    test('test createQueryPaths with three hop explain query', async () => {
      let handler = new QueryGraphHandler(ThreeHopExplainQuery);
      let edges = await handler.calculateEdges();
      expect(Object.keys(edges)).toHaveLength(3);
      expect(edges[0]).toHaveLength(1);
      expect(edges[1]).toHaveLength(1);
      expect(edges[2]).toHaveLength(1);
    });
  });
  describe('test cycle/duplicate edge detection for query graphs', () => {
    test('Duplicate Edge Graph #1', async () => {
      const handler = new QueryGraphHandler(QueryWithDuplicateEdge1);
      expect(handler.calculateEdges()).rejects.toThrow(InvalidQueryGraphError);
    });
    test('Query Graph Cycle #1', async () => {
      const handler = new QueryGraphHandler(QueryWithCycle1);
      expect(handler.calculateEdges()).rejects.toThrow(InvalidQueryGraphError);
    });
    test('Query Graph Cycle #2', async () => {
      const handler = new QueryGraphHandler(QueryWithCycle2);
      expect(handler.calculateEdges()).rejects.toThrow(InvalidQueryGraphError);
    });
<<<<<<< HEAD
  });
=======
    describe("test cycle/duplicate edge detection for query graphs", () => {
      test("Duplicate Edge Graph #1", async () => {
        const handler = new QueryGraphHandler(QueryWithDuplicateEdge1)
        await expect(handler.calculateEdges()).rejects.toThrow(InvalidQueryGraphError)
      })
      test("Query Graph Cycle #1", async () => {
        const handler = new QueryGraphHandler(QueryWithCycle1)
        await expect(handler.calculateEdges()).rejects.toThrow(InvalidQueryGraphError)
      })
      test("Query Graph Cycle #2", async () => {
        const handler = new QueryGraphHandler(QueryWithCycle2)
        await expect(handler.calculateEdges()).rejects.toThrow(InvalidQueryGraphError)
      })
    })

    describe("test chandling of null ids / categories / predicates", () => {
      test("Null id/categories graph", async () => {
        const handler = new QueryGraphHandler(QueryWithNullValues)
        await expect(handler.calculateEdges()).resolves.not.toThrow()
      })
      test("Null predicate graph", async () => {
        const handler = new QueryGraphHandler(QueryWithNullPredicate)
        const edges = await handler.calculateEdges()
        // if this is undefined (not null) then smartapi-kg treats as if the field doesn't exist (desired behavior)
        expect(edges[0][0].getPredicate()).toBe(undefined)
      })
      test("Graph without any ids", async () => {
        const handler = new QueryGraphHandler(QueryWithNullIds)
        expect(handler.calculateEdges()).rejects.toThrow(InvalidQueryGraphError)
      })
    })
>>>>>>> 7a4f2db0
});<|MERGE_RESOLUTION|>--- conflicted
+++ resolved
@@ -169,7 +169,58 @@
     },
   };
 
-<<<<<<< HEAD
+  const QueryWithNullValues = {
+    nodes: {
+      n0: {
+        ...disease_entity_node,
+        categories: null,
+      },
+      n1: {
+        ...gene_class_node,
+        ids: null,
+      },
+    },
+    edges: {
+      e01: {
+        subject: 'n0',
+        object: 'n1',
+      },
+    },
+  };
+
+  const QueryWithNullPredicate = {
+    nodes: {
+      n0: disease_entity_node,
+      n1: gene_class_node,
+    },
+    edges: {
+      e01: {
+        subject: 'n0',
+        object: 'n1',
+        predicate: null,
+      },
+    },
+  };
+
+  const QueryWithNullIds = {
+    nodes: {
+      n0: {
+        ...disease_entity_node,
+        ids: [],
+      },
+      n1: {
+        ...gene_class_node,
+        ids: null,
+      },
+    },
+    edges: {
+      e01: {
+        subject: 'n0',
+        object: 'n1',
+      },
+    },
+  };
+
   describe('test _storeNodes function', () => {
     test('test if storeNodes with one hop query', async () => {
       let handler = new QueryGraphHandler(OneHopQuery);
@@ -177,78 +228,6 @@
       expect(nodes).toHaveProperty('n0');
       expect(nodes).not.toHaveProperty('n2');
       expect(nodes.n0).toBeInstanceOf(QNode2);
-=======
-    const QueryWithNullValues = {
-        nodes: {
-            n0: {
-              ...disease_entity_node,
-              categories: null
-            },
-            n1: { 
-              ...gene_class_node,
-              ids: null
-            },
-        },
-        edges: {
-            e01: {
-                subject: "n0",
-                object: "n1"
-            }
-        }
-    };
-
-    const QueryWithNullPredicate = {
-        nodes: {
-            n0: disease_entity_node,
-            n1: gene_class_node,
-        },
-        edges: {
-            e01: {
-                subject: "n0",
-                object: "n1",
-                predicate: null
-            }
-        }
-    };
-
-    const QueryWithNullIds = {
-      nodes: {
-            n0: {
-              ...disease_entity_node,
-              ids: []
-            },
-            n1: { 
-              ...gene_class_node,
-              ids: null
-            },
-        },
-        edges: {
-            e01: {
-                subject: "n0",
-                object: "n1"
-            }
-        }
-    };
-
-    describe("test _storeNodes function", () => {
-
-        test("test if storeNodes with one hop query", async () => {
-            let handler = new QueryGraphHandler(OneHopQuery);
-            let nodes = await handler._storeNodes();
-            expect(nodes).toHaveProperty("n0");
-            expect(nodes).not.toHaveProperty("n2");
-            expect(nodes.n0).toBeInstanceOf(QNode2);
-        });
-
-        test("test if storeNodes with multi hop query", async () => {
-            let handler = new QueryGraphHandler(FourHopQuery);
-            let nodes = await handler._storeNodes();
-            expect(nodes).toHaveProperty("n0");
-            expect(nodes).toHaveProperty("n3");
-            expect(nodes.n0).toBeInstanceOf(QNode2);
-            expect(nodes.n3).toBeInstanceOf(QNode2);
-        });
->>>>>>> 7a4f2db0
     });
 
     test('test if storeNodes with multi hop query', async () => {
@@ -303,39 +282,22 @@
       const handler = new QueryGraphHandler(QueryWithCycle2);
       expect(handler.calculateEdges()).rejects.toThrow(InvalidQueryGraphError);
     });
-<<<<<<< HEAD
-  });
-=======
-    describe("test cycle/duplicate edge detection for query graphs", () => {
-      test("Duplicate Edge Graph #1", async () => {
-        const handler = new QueryGraphHandler(QueryWithDuplicateEdge1)
-        await expect(handler.calculateEdges()).rejects.toThrow(InvalidQueryGraphError)
-      })
-      test("Query Graph Cycle #1", async () => {
-        const handler = new QueryGraphHandler(QueryWithCycle1)
-        await expect(handler.calculateEdges()).rejects.toThrow(InvalidQueryGraphError)
-      })
-      test("Query Graph Cycle #2", async () => {
-        const handler = new QueryGraphHandler(QueryWithCycle2)
-        await expect(handler.calculateEdges()).rejects.toThrow(InvalidQueryGraphError)
-      })
-    })
-
-    describe("test chandling of null ids / categories / predicates", () => {
-      test("Null id/categories graph", async () => {
-        const handler = new QueryGraphHandler(QueryWithNullValues)
-        await expect(handler.calculateEdges()).resolves.not.toThrow()
-      })
-      test("Null predicate graph", async () => {
-        const handler = new QueryGraphHandler(QueryWithNullPredicate)
-        const edges = await handler.calculateEdges()
-        // if this is undefined (not null) then smartapi-kg treats as if the field doesn't exist (desired behavior)
-        expect(edges[0][0].getPredicate()).toBe(undefined)
-      })
-      test("Graph without any ids", async () => {
-        const handler = new QueryGraphHandler(QueryWithNullIds)
-        expect(handler.calculateEdges()).rejects.toThrow(InvalidQueryGraphError)
-      })
-    })
->>>>>>> 7a4f2db0
+  });
+
+  describe('test chandling of null ids / categories / predicates', () => {
+    test('Null id/categories graph', async () => {
+      const handler = new QueryGraphHandler(QueryWithNullValues);
+      await expect(handler.calculateEdges()).resolves.not.toThrow();
+    });
+    test('Null predicate graph', async () => {
+      const handler = new QueryGraphHandler(QueryWithNullPredicate);
+      const edges = await handler.calculateEdges();
+      // if this is undefined (not null) then smartapi-kg treats as if the field doesn't exist (desired behavior)
+      expect(edges[0][0].getPredicate()).toBe(undefined);
+    });
+    test('Graph without any ids', async () => {
+      const handler = new QueryGraphHandler(QueryWithNullIds);
+      expect(handler.calculateEdges()).rejects.toThrow(InvalidQueryGraphError);
+    });
+  });
 });